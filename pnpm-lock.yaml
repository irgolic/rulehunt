lockfileVersion: '9.0'

settings:
  autoInstallPeers: true
  excludeLinksFromLockfile: false

importers:

  .:
    dependencies:
      chart.js:
        specifier: ^4.5.0
        version: 4.5.0
    devDependencies:
      '@biomejs/biome':
        specifier: ^1.9.4
        version: 1.9.4
      '@cloudflare/workers-types':
        specifier: ^4.20241022.0
        version: 4.20251004.0
      '@types/jsdom':
        specifier: ^27.0.0
        version: 27.0.0
      '@types/node':
        specifier: ^22.8.7
        version: 22.18.8
      canvas:
        specifier: ^3.2.0
        version: 3.2.0
      gpu.js:
        specifier: ^2.16.0
        version: 2.16.0
      jsdom:
        specifier: ^27.0.0
<<<<<<< HEAD
        version: 27.0.0(canvas@3.2.0)(postcss@8.5.6)
=======
        version: 27.0.0(postcss@8.5.6)
>>>>>>> e14fcba6
      tsx:
        specifier: ^4.20.6
        version: 4.20.6
      typescript:
        specifier: ^5.6.3
        version: 5.9.3
      vite:
        specifier: ^5.4.11
        version: 5.4.20(@types/node@22.18.8)
      vitest:
        specifier: ^3.2.4
<<<<<<< HEAD
        version: 3.2.4(@types/node@22.18.8)(jsdom@27.0.0(canvas@3.2.0)(postcss@8.5.6))
=======
        version: 3.2.4(@types/node@22.18.8)(jsdom@27.0.0(postcss@8.5.6))
>>>>>>> e14fcba6
      wrangler:
        specifier: ^4.42.1
        version: 4.42.1(@cloudflare/workers-types@4.20251004.0)
      zod:
        specifier: ^4.1.12
        version: 4.1.12

packages:

  '@asamuzakjp/css-color@4.0.5':
    resolution: {integrity: sha512-lMrXidNhPGsDjytDy11Vwlb6OIGrT3CmLg3VWNFyWkLWtijKl7xjvForlh8vuj0SHGjgl4qZEQzUmYTeQA2JFQ==}

  '@asamuzakjp/dom-selector@6.6.1':
    resolution: {integrity: sha512-8QT9pokVe1fUt1C8IrJketaeFOdRfTOS96DL3EBjE8CRZm3eHnwMlQe2NPoOSEYPwJ5Q25uYoX1+m9044l3ysQ==}

  '@asamuzakjp/nwsapi@2.3.9':
    resolution: {integrity: sha512-n8GuYSrI9bF7FFZ/SjhwevlHc8xaVlb/7HmHelnc/PZXBD2ZR49NnN9sMMuDdEGPeeRQ5d0hqlSlEpgCX3Wl0Q==}

  '@biomejs/biome@1.9.4':
    resolution: {integrity: sha512-1rkd7G70+o9KkTn5KLmDYXihGoTaIGO9PIIN2ZB7UJxFrWw04CZHPYiMRjYsaDvVV7hP1dYNRLxSANLaBFGpog==}
    engines: {node: '>=14.21.3'}
    hasBin: true

  '@biomejs/cli-darwin-arm64@1.9.4':
    resolution: {integrity: sha512-bFBsPWrNvkdKrNCYeAp+xo2HecOGPAy9WyNyB/jKnnedgzl4W4Hb9ZMzYNbf8dMCGmUdSavlYHiR01QaYR58cw==}
    engines: {node: '>=14.21.3'}
    cpu: [arm64]
    os: [darwin]

  '@biomejs/cli-darwin-x64@1.9.4':
    resolution: {integrity: sha512-ngYBh/+bEedqkSevPVhLP4QfVPCpb+4BBe2p7Xs32dBgs7rh9nY2AIYUL6BgLw1JVXV8GlpKmb/hNiuIxfPfZg==}
    engines: {node: '>=14.21.3'}
    cpu: [x64]
    os: [darwin]

  '@biomejs/cli-linux-arm64-musl@1.9.4':
    resolution: {integrity: sha512-v665Ct9WCRjGa8+kTr0CzApU0+XXtRgwmzIf1SeKSGAv+2scAlW6JR5PMFo6FzqqZ64Po79cKODKf3/AAmECqA==}
    engines: {node: '>=14.21.3'}
    cpu: [arm64]
    os: [linux]

  '@biomejs/cli-linux-arm64@1.9.4':
    resolution: {integrity: sha512-fJIW0+LYujdjUgJJuwesP4EjIBl/N/TcOX3IvIHJQNsAqvV2CHIogsmA94BPG6jZATS4Hi+xv4SkBBQSt1N4/g==}
    engines: {node: '>=14.21.3'}
    cpu: [arm64]
    os: [linux]

  '@biomejs/cli-linux-x64-musl@1.9.4':
    resolution: {integrity: sha512-gEhi/jSBhZ2m6wjV530Yy8+fNqG8PAinM3oV7CyO+6c3CEh16Eizm21uHVsyVBEB6RIM8JHIl6AGYCv6Q6Q9Tg==}
    engines: {node: '>=14.21.3'}
    cpu: [x64]
    os: [linux]

  '@biomejs/cli-linux-x64@1.9.4':
    resolution: {integrity: sha512-lRCJv/Vi3Vlwmbd6K+oQ0KhLHMAysN8lXoCI7XeHlxaajk06u7G+UsFSO01NAs5iYuWKmVZjmiOzJ0OJmGsMwg==}
    engines: {node: '>=14.21.3'}
    cpu: [x64]
    os: [linux]

  '@biomejs/cli-win32-arm64@1.9.4':
    resolution: {integrity: sha512-tlbhLk+WXZmgwoIKwHIHEBZUwxml7bRJgk0X2sPyNR3S93cdRq6XulAZRQJ17FYGGzWne0fgrXBKpl7l4M87Hg==}
    engines: {node: '>=14.21.3'}
    cpu: [arm64]
    os: [win32]

  '@biomejs/cli-win32-x64@1.9.4':
    resolution: {integrity: sha512-8Y5wMhVIPaWe6jw2H+KlEm4wP/f7EW3810ZLmDlrEEy5KvBsb9ECEfu/kMWD484ijfQ8+nIi0giMgu9g1UAuuA==}
    engines: {node: '>=14.21.3'}
    cpu: [x64]
    os: [win32]

  '@cloudflare/kv-asset-handler@0.4.0':
    resolution: {integrity: sha512-+tv3z+SPp+gqTIcImN9o0hqE9xyfQjI1XD9pL6NuKjua9B1y7mNYv0S9cP+QEbA4ppVgGZEmKOvHX5G5Ei1CVA==}
    engines: {node: '>=18.0.0'}

  '@cloudflare/unenv-preset@2.7.7':
    resolution: {integrity: sha512-HtZuh166y0Olbj9bqqySckz0Rw9uHjggJeoGbDx5x+sgezBXlxO6tQSig2RZw5tgObF8mWI8zaPvQMkQZtAODw==}
    peerDependencies:
      unenv: 2.0.0-rc.21
      workerd: ^1.20250927.0
    peerDependenciesMeta:
      workerd:
        optional: true

  '@cloudflare/workerd-darwin-64@1.20251004.0':
    resolution: {integrity: sha512-gL6/b7NXCum95e77n+CLyDzmfV14ZAsyoWWHoWsi2Nt89ngl8xB7aW6IQQPZPjxvtSth5y/peFCIbmR55DxFCg==}
    engines: {node: '>=16'}
    cpu: [x64]
    os: [darwin]

  '@cloudflare/workerd-darwin-arm64@1.20251004.0':
    resolution: {integrity: sha512-w3oE8PtYUAOyJCYLXIdmLuCmRrn1dEqB91u1sZs+MbLxzTNrvRwNaiioLJBHhpIeg3Oq2kyn3+idg0FdvgDLTA==}
    engines: {node: '>=16'}
    cpu: [arm64]
    os: [darwin]

  '@cloudflare/workerd-linux-64@1.20251004.0':
    resolution: {integrity: sha512-PZxHuL6p2bxDI1ozBguKFO71AySTy0MzXiHePiubBuX+Mqa8sCmdAbWbp3QPIoErZ9eBsvw9UCNeSyEtM9H/iw==}
    engines: {node: '>=16'}
    cpu: [x64]
    os: [linux]

  '@cloudflare/workerd-linux-arm64@1.20251004.0':
    resolution: {integrity: sha512-ePCfH9W2ea+YhVL+FhXjWRV9vGWj/zshO3ugKm/qCO6OXAL1h0NPYCe55iZXFKwngwQH82H6Fv8UROaxDaGZ1Q==}
    engines: {node: '>=16'}
    cpu: [arm64]
    os: [linux]

  '@cloudflare/workerd-windows-64@1.20251004.0':
    resolution: {integrity: sha512-sRuSls6kH6C2MG+xWoCi7fuV0SG26dB8+Cc2b59Pc0dzJRThOeNXbwpiSIZ4BQFGUudGlbCRwCpzIuPW3JxQLg==}
    engines: {node: '>=16'}
    cpu: [x64]
    os: [win32]

  '@cloudflare/workers-types@4.20251004.0':
    resolution: {integrity: sha512-FkTBHEyOBwphbW4SLQ2XLCgNntD2wz0v1Si7NwJeN0JAPW/39/w6zhsKy3rsh+203tuSfBgsoP34+Os4RaySOw==}

  '@cspotcode/source-map-support@0.8.1':
    resolution: {integrity: sha512-IchNf6dN4tHoMFIn/7OE8LWZ19Y6q/67Bmf6vnGREv8RSbBVb9LPJxEcnwrcwX6ixSvaiGoomAUvu4YSxXrVgw==}
    engines: {node: '>=12'}

  '@csstools/color-helpers@5.1.0':
    resolution: {integrity: sha512-S11EXWJyy0Mz5SYvRmY8nJYTFFd1LCNV+7cXyAgQtOOuzb4EsgfqDufL+9esx72/eLhsRdGZwaldu/h+E4t4BA==}
    engines: {node: '>=18'}

  '@csstools/css-calc@2.1.4':
    resolution: {integrity: sha512-3N8oaj+0juUw/1H3YwmDDJXCgTB1gKU6Hc/bB502u9zR0q2vd786XJH9QfrKIEgFlZmhZiq6epXl4rHqhzsIgQ==}
    engines: {node: '>=18'}
    peerDependencies:
      '@csstools/css-parser-algorithms': ^3.0.5
      '@csstools/css-tokenizer': ^3.0.4

  '@csstools/css-color-parser@3.1.0':
    resolution: {integrity: sha512-nbtKwh3a6xNVIp/VRuXV64yTKnb1IjTAEEh3irzS+HkKjAOYLTGNb9pmVNntZ8iVBHcWDA2Dof0QtPgFI1BaTA==}
    engines: {node: '>=18'}
    peerDependencies:
      '@csstools/css-parser-algorithms': ^3.0.5
      '@csstools/css-tokenizer': ^3.0.4

  '@csstools/css-parser-algorithms@3.0.5':
    resolution: {integrity: sha512-DaDeUkXZKjdGhgYaHNJTV9pV7Y9B3b644jCLs9Upc3VeNGg6LWARAT6O+Q+/COo+2gg/bM5rhpMAtf70WqfBdQ==}
    engines: {node: '>=18'}
    peerDependencies:
      '@csstools/css-tokenizer': ^3.0.4

  '@csstools/css-syntax-patches-for-csstree@1.0.14':
    resolution: {integrity: sha512-zSlIxa20WvMojjpCSy8WrNpcZ61RqfTfX3XTaOeVlGJrt/8HF3YbzgFZa01yTbT4GWQLwfTcC3EB8i3XnB647Q==}
    engines: {node: '>=18'}
    peerDependencies:
      postcss: ^8.4

  '@csstools/css-tokenizer@3.0.4':
    resolution: {integrity: sha512-Vd/9EVDiu6PPJt9yAh6roZP6El1xHrdvIVGjyBsHR0RYwNHgL7FJPyIIW4fANJNG6FtyZfvlRPpFI4ZM/lubvw==}
    engines: {node: '>=18'}

  '@emnapi/runtime@1.5.0':
    resolution: {integrity: sha512-97/BJ3iXHww3djw6hYIfErCZFee7qCtrneuLa20UXFCOTCfBM2cvQHjWJ2EG0s0MtdNwInarqCTz35i4wWXHsQ==}

  '@esbuild/aix-ppc64@0.21.5':
    resolution: {integrity: sha512-1SDgH6ZSPTlggy1yI6+Dbkiz8xzpHJEVAlF/AM1tHPLsf5STom9rwtjE4hKAF20FfXXNTFqEYXyJNWh1GiZedQ==}
    engines: {node: '>=12'}
    cpu: [ppc64]
    os: [aix]

  '@esbuild/aix-ppc64@0.25.10':
    resolution: {integrity: sha512-0NFWnA+7l41irNuaSVlLfgNT12caWJVLzp5eAVhZ0z1qpxbockccEt3s+149rE64VUI3Ml2zt8Nv5JVc4QXTsw==}
    engines: {node: '>=18'}
    cpu: [ppc64]
    os: [aix]

  '@esbuild/aix-ppc64@0.25.4':
    resolution: {integrity: sha512-1VCICWypeQKhVbE9oW/sJaAmjLxhVqacdkvPLEjwlttjfwENRSClS8EjBz0KzRyFSCPDIkuXW34Je/vk7zdB7Q==}
    engines: {node: '>=18'}
    cpu: [ppc64]
    os: [aix]

  '@esbuild/android-arm64@0.21.5':
    resolution: {integrity: sha512-c0uX9VAUBQ7dTDCjq+wdyGLowMdtR/GoC2U5IYk/7D1H1JYC0qseD7+11iMP2mRLN9RcCMRcjC4YMclCzGwS/A==}
    engines: {node: '>=12'}
    cpu: [arm64]
    os: [android]

  '@esbuild/android-arm64@0.25.10':
    resolution: {integrity: sha512-LSQa7eDahypv/VO6WKohZGPSJDq5OVOo3UoFR1E4t4Gj1W7zEQMUhI+lo81H+DtB+kP+tDgBp+M4oNCwp6kffg==}
    engines: {node: '>=18'}
    cpu: [arm64]
    os: [android]

  '@esbuild/android-arm64@0.25.4':
    resolution: {integrity: sha512-bBy69pgfhMGtCnwpC/x5QhfxAz/cBgQ9enbtwjf6V9lnPI/hMyT9iWpR1arm0l3kttTr4L0KSLpKmLp/ilKS9A==}
    engines: {node: '>=18'}
    cpu: [arm64]
    os: [android]

  '@esbuild/android-arm@0.21.5':
    resolution: {integrity: sha512-vCPvzSjpPHEi1siZdlvAlsPxXl7WbOVUBBAowWug4rJHb68Ox8KualB+1ocNvT5fjv6wpkX6o/iEpbDrf68zcg==}
    engines: {node: '>=12'}
    cpu: [arm]
    os: [android]

  '@esbuild/android-arm@0.25.10':
    resolution: {integrity: sha512-dQAxF1dW1C3zpeCDc5KqIYuZ1tgAdRXNoZP7vkBIRtKZPYe2xVr/d3SkirklCHudW1B45tGiUlz2pUWDfbDD4w==}
    engines: {node: '>=18'}
    cpu: [arm]
    os: [android]

  '@esbuild/android-arm@0.25.4':
    resolution: {integrity: sha512-QNdQEps7DfFwE3hXiU4BZeOV68HHzYwGd0Nthhd3uCkkEKK7/R6MTgM0P7H7FAs5pU/DIWsviMmEGxEoxIZ+ZQ==}
    engines: {node: '>=18'}
    cpu: [arm]
    os: [android]

  '@esbuild/android-x64@0.21.5':
    resolution: {integrity: sha512-D7aPRUUNHRBwHxzxRvp856rjUHRFW1SdQATKXH2hqA0kAZb1hKmi02OpYRacl0TxIGz/ZmXWlbZgjwWYaCakTA==}
    engines: {node: '>=12'}
    cpu: [x64]
    os: [android]

  '@esbuild/android-x64@0.25.10':
    resolution: {integrity: sha512-MiC9CWdPrfhibcXwr39p9ha1x0lZJ9KaVfvzA0Wxwz9ETX4v5CHfF09bx935nHlhi+MxhA63dKRRQLiVgSUtEg==}
    engines: {node: '>=18'}
    cpu: [x64]
    os: [android]

  '@esbuild/android-x64@0.25.4':
    resolution: {integrity: sha512-TVhdVtQIFuVpIIR282btcGC2oGQoSfZfmBdTip2anCaVYcqWlZXGcdcKIUklfX2wj0JklNYgz39OBqh2cqXvcQ==}
    engines: {node: '>=18'}
    cpu: [x64]
    os: [android]

  '@esbuild/darwin-arm64@0.21.5':
    resolution: {integrity: sha512-DwqXqZyuk5AiWWf3UfLiRDJ5EDd49zg6O9wclZ7kUMv2WRFr4HKjXp/5t8JZ11QbQfUS6/cRCKGwYhtNAY88kQ==}
    engines: {node: '>=12'}
    cpu: [arm64]
    os: [darwin]

  '@esbuild/darwin-arm64@0.25.10':
    resolution: {integrity: sha512-JC74bdXcQEpW9KkV326WpZZjLguSZ3DfS8wrrvPMHgQOIEIG/sPXEN/V8IssoJhbefLRcRqw6RQH2NnpdprtMA==}
    engines: {node: '>=18'}
    cpu: [arm64]
    os: [darwin]

  '@esbuild/darwin-arm64@0.25.4':
    resolution: {integrity: sha512-Y1giCfM4nlHDWEfSckMzeWNdQS31BQGs9/rouw6Ub91tkK79aIMTH3q9xHvzH8d0wDru5Ci0kWB8b3up/nl16g==}
    engines: {node: '>=18'}
    cpu: [arm64]
    os: [darwin]

  '@esbuild/darwin-x64@0.21.5':
    resolution: {integrity: sha512-se/JjF8NlmKVG4kNIuyWMV/22ZaerB+qaSi5MdrXtd6R08kvs2qCN4C09miupktDitvh8jRFflwGFBQcxZRjbw==}
    engines: {node: '>=12'}
    cpu: [x64]
    os: [darwin]

  '@esbuild/darwin-x64@0.25.10':
    resolution: {integrity: sha512-tguWg1olF6DGqzws97pKZ8G2L7Ig1vjDmGTwcTuYHbuU6TTjJe5FXbgs5C1BBzHbJ2bo1m3WkQDbWO2PvamRcg==}
    engines: {node: '>=18'}
    cpu: [x64]
    os: [darwin]

  '@esbuild/darwin-x64@0.25.4':
    resolution: {integrity: sha512-CJsry8ZGM5VFVeyUYB3cdKpd/H69PYez4eJh1W/t38vzutdjEjtP7hB6eLKBoOdxcAlCtEYHzQ/PJ/oU9I4u0A==}
    engines: {node: '>=18'}
    cpu: [x64]
    os: [darwin]

  '@esbuild/freebsd-arm64@0.21.5':
    resolution: {integrity: sha512-5JcRxxRDUJLX8JXp/wcBCy3pENnCgBR9bN6JsY4OmhfUtIHe3ZW0mawA7+RDAcMLrMIZaf03NlQiX9DGyB8h4g==}
    engines: {node: '>=12'}
    cpu: [arm64]
    os: [freebsd]

  '@esbuild/freebsd-arm64@0.25.10':
    resolution: {integrity: sha512-3ZioSQSg1HT2N05YxeJWYR+Libe3bREVSdWhEEgExWaDtyFbbXWb49QgPvFH8u03vUPX10JhJPcz7s9t9+boWg==}
    engines: {node: '>=18'}
    cpu: [arm64]
    os: [freebsd]

  '@esbuild/freebsd-arm64@0.25.4':
    resolution: {integrity: sha512-yYq+39NlTRzU2XmoPW4l5Ifpl9fqSk0nAJYM/V/WUGPEFfek1epLHJIkTQM6bBs1swApjO5nWgvr843g6TjxuQ==}
    engines: {node: '>=18'}
    cpu: [arm64]
    os: [freebsd]

  '@esbuild/freebsd-x64@0.21.5':
    resolution: {integrity: sha512-J95kNBj1zkbMXtHVH29bBriQygMXqoVQOQYA+ISs0/2l3T9/kj42ow2mpqerRBxDJnmkUDCaQT/dfNXWX/ZZCQ==}
    engines: {node: '>=12'}
    cpu: [x64]
    os: [freebsd]

  '@esbuild/freebsd-x64@0.25.10':
    resolution: {integrity: sha512-LLgJfHJk014Aa4anGDbh8bmI5Lk+QidDmGzuC2D+vP7mv/GeSN+H39zOf7pN5N8p059FcOfs2bVlrRr4SK9WxA==}
    engines: {node: '>=18'}
    cpu: [x64]
    os: [freebsd]

  '@esbuild/freebsd-x64@0.25.4':
    resolution: {integrity: sha512-0FgvOJ6UUMflsHSPLzdfDnnBBVoCDtBTVyn/MrWloUNvq/5SFmh13l3dvgRPkDihRxb77Y17MbqbCAa2strMQQ==}
    engines: {node: '>=18'}
    cpu: [x64]
    os: [freebsd]

  '@esbuild/linux-arm64@0.21.5':
    resolution: {integrity: sha512-ibKvmyYzKsBeX8d8I7MH/TMfWDXBF3db4qM6sy+7re0YXya+K1cem3on9XgdT2EQGMu4hQyZhan7TeQ8XkGp4Q==}
    engines: {node: '>=12'}
    cpu: [arm64]
    os: [linux]

  '@esbuild/linux-arm64@0.25.10':
    resolution: {integrity: sha512-5luJWN6YKBsawd5f9i4+c+geYiVEw20FVW5x0v1kEMWNq8UctFjDiMATBxLvmmHA4bf7F6hTRaJgtghFr9iziQ==}
    engines: {node: '>=18'}
    cpu: [arm64]
    os: [linux]

  '@esbuild/linux-arm64@0.25.4':
    resolution: {integrity: sha512-+89UsQTfXdmjIvZS6nUnOOLoXnkUTB9hR5QAeLrQdzOSWZvNSAXAtcRDHWtqAUtAmv7ZM1WPOOeSxDzzzMogiQ==}
    engines: {node: '>=18'}
    cpu: [arm64]
    os: [linux]

  '@esbuild/linux-arm@0.21.5':
    resolution: {integrity: sha512-bPb5AHZtbeNGjCKVZ9UGqGwo8EUu4cLq68E95A53KlxAPRmUyYv2D6F0uUI65XisGOL1hBP5mTronbgo+0bFcA==}
    engines: {node: '>=12'}
    cpu: [arm]
    os: [linux]

  '@esbuild/linux-arm@0.25.10':
    resolution: {integrity: sha512-oR31GtBTFYCqEBALI9r6WxoU/ZofZl962pouZRTEYECvNF/dtXKku8YXcJkhgK/beU+zedXfIzHijSRapJY3vg==}
    engines: {node: '>=18'}
    cpu: [arm]
    os: [linux]

  '@esbuild/linux-arm@0.25.4':
    resolution: {integrity: sha512-kro4c0P85GMfFYqW4TWOpvmF8rFShbWGnrLqlzp4X1TNWjRY3JMYUfDCtOxPKOIY8B0WC8HN51hGP4I4hz4AaQ==}
    engines: {node: '>=18'}
    cpu: [arm]
    os: [linux]

  '@esbuild/linux-ia32@0.21.5':
    resolution: {integrity: sha512-YvjXDqLRqPDl2dvRODYmmhz4rPeVKYvppfGYKSNGdyZkA01046pLWyRKKI3ax8fbJoK5QbxblURkwK/MWY18Tg==}
    engines: {node: '>=12'}
    cpu: [ia32]
    os: [linux]

  '@esbuild/linux-ia32@0.25.10':
    resolution: {integrity: sha512-NrSCx2Kim3EnnWgS4Txn0QGt0Xipoumb6z6sUtl5bOEZIVKhzfyp/Lyw4C1DIYvzeW/5mWYPBFJU3a/8Yr75DQ==}
    engines: {node: '>=18'}
    cpu: [ia32]
    os: [linux]

  '@esbuild/linux-ia32@0.25.4':
    resolution: {integrity: sha512-yTEjoapy8UP3rv8dB0ip3AfMpRbyhSN3+hY8mo/i4QXFeDxmiYbEKp3ZRjBKcOP862Ua4b1PDfwlvbuwY7hIGQ==}
    engines: {node: '>=18'}
    cpu: [ia32]
    os: [linux]

  '@esbuild/linux-loong64@0.21.5':
    resolution: {integrity: sha512-uHf1BmMG8qEvzdrzAqg2SIG/02+4/DHB6a9Kbya0XDvwDEKCoC8ZRWI5JJvNdUjtciBGFQ5PuBlpEOXQj+JQSg==}
    engines: {node: '>=12'}
    cpu: [loong64]
    os: [linux]

  '@esbuild/linux-loong64@0.25.10':
    resolution: {integrity: sha512-xoSphrd4AZda8+rUDDfD9J6FUMjrkTz8itpTITM4/xgerAZZcFW7Dv+sun7333IfKxGG8gAq+3NbfEMJfiY+Eg==}
    engines: {node: '>=18'}
    cpu: [loong64]
    os: [linux]

  '@esbuild/linux-loong64@0.25.4':
    resolution: {integrity: sha512-NeqqYkrcGzFwi6CGRGNMOjWGGSYOpqwCjS9fvaUlX5s3zwOtn1qwg1s2iE2svBe4Q/YOG1q6875lcAoQK/F4VA==}
    engines: {node: '>=18'}
    cpu: [loong64]
    os: [linux]

  '@esbuild/linux-mips64el@0.21.5':
    resolution: {integrity: sha512-IajOmO+KJK23bj52dFSNCMsz1QP1DqM6cwLUv3W1QwyxkyIWecfafnI555fvSGqEKwjMXVLokcV5ygHW5b3Jbg==}
    engines: {node: '>=12'}
    cpu: [mips64el]
    os: [linux]

  '@esbuild/linux-mips64el@0.25.10':
    resolution: {integrity: sha512-ab6eiuCwoMmYDyTnyptoKkVS3k8fy/1Uvq7Dj5czXI6DF2GqD2ToInBI0SHOp5/X1BdZ26RKc5+qjQNGRBelRA==}
    engines: {node: '>=18'}
    cpu: [mips64el]
    os: [linux]

  '@esbuild/linux-mips64el@0.25.4':
    resolution: {integrity: sha512-IcvTlF9dtLrfL/M8WgNI/qJYBENP3ekgsHbYUIzEzq5XJzzVEV/fXY9WFPfEEXmu3ck2qJP8LG/p3Q8f7Zc2Xg==}
    engines: {node: '>=18'}
    cpu: [mips64el]
    os: [linux]

  '@esbuild/linux-ppc64@0.21.5':
    resolution: {integrity: sha512-1hHV/Z4OEfMwpLO8rp7CvlhBDnjsC3CttJXIhBi+5Aj5r+MBvy4egg7wCbe//hSsT+RvDAG7s81tAvpL2XAE4w==}
    engines: {node: '>=12'}
    cpu: [ppc64]
    os: [linux]

  '@esbuild/linux-ppc64@0.25.10':
    resolution: {integrity: sha512-NLinzzOgZQsGpsTkEbdJTCanwA5/wozN9dSgEl12haXJBzMTpssebuXR42bthOF3z7zXFWH1AmvWunUCkBE4EA==}
    engines: {node: '>=18'}
    cpu: [ppc64]
    os: [linux]

  '@esbuild/linux-ppc64@0.25.4':
    resolution: {integrity: sha512-HOy0aLTJTVtoTeGZh4HSXaO6M95qu4k5lJcH4gxv56iaycfz1S8GO/5Jh6X4Y1YiI0h7cRyLi+HixMR+88swag==}
    engines: {node: '>=18'}
    cpu: [ppc64]
    os: [linux]

  '@esbuild/linux-riscv64@0.21.5':
    resolution: {integrity: sha512-2HdXDMd9GMgTGrPWnJzP2ALSokE/0O5HhTUvWIbD3YdjME8JwvSCnNGBnTThKGEB91OZhzrJ4qIIxk/SBmyDDA==}
    engines: {node: '>=12'}
    cpu: [riscv64]
    os: [linux]

  '@esbuild/linux-riscv64@0.25.10':
    resolution: {integrity: sha512-FE557XdZDrtX8NMIeA8LBJX3dC2M8VGXwfrQWU7LB5SLOajfJIxmSdyL/gU1m64Zs9CBKvm4UAuBp5aJ8OgnrA==}
    engines: {node: '>=18'}
    cpu: [riscv64]
    os: [linux]

  '@esbuild/linux-riscv64@0.25.4':
    resolution: {integrity: sha512-i8JUDAufpz9jOzo4yIShCTcXzS07vEgWzyX3NH2G7LEFVgrLEhjwL3ajFE4fZI3I4ZgiM7JH3GQ7ReObROvSUA==}
    engines: {node: '>=18'}
    cpu: [riscv64]
    os: [linux]

  '@esbuild/linux-s390x@0.21.5':
    resolution: {integrity: sha512-zus5sxzqBJD3eXxwvjN1yQkRepANgxE9lgOW2qLnmr8ikMTphkjgXu1HR01K4FJg8h1kEEDAqDcZQtbrRnB41A==}
    engines: {node: '>=12'}
    cpu: [s390x]
    os: [linux]

  '@esbuild/linux-s390x@0.25.10':
    resolution: {integrity: sha512-3BBSbgzuB9ajLoVZk0mGu+EHlBwkusRmeNYdqmznmMc9zGASFjSsxgkNsqmXugpPk00gJ0JNKh/97nxmjctdew==}
    engines: {node: '>=18'}
    cpu: [s390x]
    os: [linux]

  '@esbuild/linux-s390x@0.25.4':
    resolution: {integrity: sha512-jFnu+6UbLlzIjPQpWCNh5QtrcNfMLjgIavnwPQAfoGx4q17ocOU9MsQ2QVvFxwQoWpZT8DvTLooTvmOQXkO51g==}
    engines: {node: '>=18'}
    cpu: [s390x]
    os: [linux]

  '@esbuild/linux-x64@0.21.5':
    resolution: {integrity: sha512-1rYdTpyv03iycF1+BhzrzQJCdOuAOtaqHTWJZCWvijKD2N5Xu0TtVC8/+1faWqcP9iBCWOmjmhoH94dH82BxPQ==}
    engines: {node: '>=12'}
    cpu: [x64]
    os: [linux]

  '@esbuild/linux-x64@0.25.10':
    resolution: {integrity: sha512-QSX81KhFoZGwenVyPoberggdW1nrQZSvfVDAIUXr3WqLRZGZqWk/P4T8p2SP+de2Sr5HPcvjhcJzEiulKgnxtA==}
    engines: {node: '>=18'}
    cpu: [x64]
    os: [linux]

  '@esbuild/linux-x64@0.25.4':
    resolution: {integrity: sha512-6e0cvXwzOnVWJHq+mskP8DNSrKBr1bULBvnFLpc1KY+d+irZSgZ02TGse5FsafKS5jg2e4pbvK6TPXaF/A6+CA==}
    engines: {node: '>=18'}
    cpu: [x64]
    os: [linux]

  '@esbuild/netbsd-arm64@0.25.10':
    resolution: {integrity: sha512-AKQM3gfYfSW8XRk8DdMCzaLUFB15dTrZfnX8WXQoOUpUBQ+NaAFCP1kPS/ykbbGYz7rxn0WS48/81l9hFl3u4A==}
    engines: {node: '>=18'}
    cpu: [arm64]
    os: [netbsd]

  '@esbuild/netbsd-arm64@0.25.4':
    resolution: {integrity: sha512-vUnkBYxZW4hL/ie91hSqaSNjulOnYXE1VSLusnvHg2u3jewJBz3YzB9+oCw8DABeVqZGg94t9tyZFoHma8gWZQ==}
    engines: {node: '>=18'}
    cpu: [arm64]
    os: [netbsd]

  '@esbuild/netbsd-x64@0.21.5':
    resolution: {integrity: sha512-Woi2MXzXjMULccIwMnLciyZH4nCIMpWQAs049KEeMvOcNADVxo0UBIQPfSmxB3CWKedngg7sWZdLvLczpe0tLg==}
    engines: {node: '>=12'}
    cpu: [x64]
    os: [netbsd]

  '@esbuild/netbsd-x64@0.25.10':
    resolution: {integrity: sha512-7RTytDPGU6fek/hWuN9qQpeGPBZFfB4zZgcz2VK2Z5VpdUxEI8JKYsg3JfO0n/Z1E/6l05n0unDCNc4HnhQGig==}
    engines: {node: '>=18'}
    cpu: [x64]
    os: [netbsd]

  '@esbuild/netbsd-x64@0.25.4':
    resolution: {integrity: sha512-XAg8pIQn5CzhOB8odIcAm42QsOfa98SBeKUdo4xa8OvX8LbMZqEtgeWE9P/Wxt7MlG2QqvjGths+nq48TrUiKw==}
    engines: {node: '>=18'}
    cpu: [x64]
    os: [netbsd]

  '@esbuild/openbsd-arm64@0.25.10':
    resolution: {integrity: sha512-5Se0VM9Wtq797YFn+dLimf2Zx6McttsH2olUBsDml+lm0GOCRVebRWUvDtkY4BWYv/3NgzS8b/UM3jQNh5hYyw==}
    engines: {node: '>=18'}
    cpu: [arm64]
    os: [openbsd]

  '@esbuild/openbsd-arm64@0.25.4':
    resolution: {integrity: sha512-Ct2WcFEANlFDtp1nVAXSNBPDxyU+j7+tId//iHXU2f/lN5AmO4zLyhDcpR5Cz1r08mVxzt3Jpyt4PmXQ1O6+7A==}
    engines: {node: '>=18'}
    cpu: [arm64]
    os: [openbsd]

  '@esbuild/openbsd-x64@0.21.5':
    resolution: {integrity: sha512-HLNNw99xsvx12lFBUwoT8EVCsSvRNDVxNpjZ7bPn947b8gJPzeHWyNVhFsaerc0n3TsbOINvRP2byTZ5LKezow==}
    engines: {node: '>=12'}
    cpu: [x64]
    os: [openbsd]

  '@esbuild/openbsd-x64@0.25.10':
    resolution: {integrity: sha512-XkA4frq1TLj4bEMB+2HnI0+4RnjbuGZfet2gs/LNs5Hc7D89ZQBHQ0gL2ND6Lzu1+QVkjp3x1gIcPKzRNP8bXw==}
    engines: {node: '>=18'}
    cpu: [x64]
    os: [openbsd]

  '@esbuild/openbsd-x64@0.25.4':
    resolution: {integrity: sha512-xAGGhyOQ9Otm1Xu8NT1ifGLnA6M3sJxZ6ixylb+vIUVzvvd6GOALpwQrYrtlPouMqd/vSbgehz6HaVk4+7Afhw==}
    engines: {node: '>=18'}
    cpu: [x64]
    os: [openbsd]

  '@esbuild/openharmony-arm64@0.25.10':
    resolution: {integrity: sha512-AVTSBhTX8Y/Fz6OmIVBip9tJzZEUcY8WLh7I59+upa5/GPhh2/aM6bvOMQySspnCCHvFi79kMtdJS1w0DXAeag==}
    engines: {node: '>=18'}
    cpu: [arm64]
    os: [openharmony]

  '@esbuild/sunos-x64@0.21.5':
    resolution: {integrity: sha512-6+gjmFpfy0BHU5Tpptkuh8+uw3mnrvgs+dSPQXQOv3ekbordwnzTVEb4qnIvQcYXq6gzkyTnoZ9dZG+D4garKg==}
    engines: {node: '>=12'}
    cpu: [x64]
    os: [sunos]

  '@esbuild/sunos-x64@0.25.10':
    resolution: {integrity: sha512-fswk3XT0Uf2pGJmOpDB7yknqhVkJQkAQOcW/ccVOtfx05LkbWOaRAtn5SaqXypeKQra1QaEa841PgrSL9ubSPQ==}
    engines: {node: '>=18'}
    cpu: [x64]
    os: [sunos]

  '@esbuild/sunos-x64@0.25.4':
    resolution: {integrity: sha512-Mw+tzy4pp6wZEK0+Lwr76pWLjrtjmJyUB23tHKqEDP74R3q95luY/bXqXZeYl4NYlvwOqoRKlInQialgCKy67Q==}
    engines: {node: '>=18'}
    cpu: [x64]
    os: [sunos]

  '@esbuild/win32-arm64@0.21.5':
    resolution: {integrity: sha512-Z0gOTd75VvXqyq7nsl93zwahcTROgqvuAcYDUr+vOv8uHhNSKROyU961kgtCD1e95IqPKSQKH7tBTslnS3tA8A==}
    engines: {node: '>=12'}
    cpu: [arm64]
    os: [win32]

  '@esbuild/win32-arm64@0.25.10':
    resolution: {integrity: sha512-ah+9b59KDTSfpaCg6VdJoOQvKjI33nTaQr4UluQwW7aEwZQsbMCfTmfEO4VyewOxx4RaDT/xCy9ra2GPWmO7Kw==}
    engines: {node: '>=18'}
    cpu: [arm64]
    os: [win32]

  '@esbuild/win32-arm64@0.25.4':
    resolution: {integrity: sha512-AVUP428VQTSddguz9dO9ngb+E5aScyg7nOeJDrF1HPYu555gmza3bDGMPhmVXL8svDSoqPCsCPjb265yG/kLKQ==}
    engines: {node: '>=18'}
    cpu: [arm64]
    os: [win32]

  '@esbuild/win32-ia32@0.21.5':
    resolution: {integrity: sha512-SWXFF1CL2RVNMaVs+BBClwtfZSvDgtL//G/smwAc5oVK/UPu2Gu9tIaRgFmYFFKrmg3SyAjSrElf0TiJ1v8fYA==}
    engines: {node: '>=12'}
    cpu: [ia32]
    os: [win32]

  '@esbuild/win32-ia32@0.25.10':
    resolution: {integrity: sha512-QHPDbKkrGO8/cz9LKVnJU22HOi4pxZnZhhA2HYHez5Pz4JeffhDjf85E57Oyco163GnzNCVkZK0b/n4Y0UHcSw==}
    engines: {node: '>=18'}
    cpu: [ia32]
    os: [win32]

  '@esbuild/win32-ia32@0.25.4':
    resolution: {integrity: sha512-i1sW+1i+oWvQzSgfRcxxG2k4I9n3O9NRqy8U+uugaT2Dy7kLO9Y7wI72haOahxceMX8hZAzgGou1FhndRldxRg==}
    engines: {node: '>=18'}
    cpu: [ia32]
    os: [win32]

  '@esbuild/win32-x64@0.21.5':
    resolution: {integrity: sha512-tQd/1efJuzPC6rCFwEvLtci/xNFcTZknmXs98FYDfGE4wP9ClFV98nyKrzJKVPMhdDnjzLhdUyMX4PsQAPjwIw==}
    engines: {node: '>=12'}
    cpu: [x64]
    os: [win32]

  '@esbuild/win32-x64@0.25.10':
    resolution: {integrity: sha512-9KpxSVFCu0iK1owoez6aC/s/EdUQLDN3adTxGCqxMVhrPDj6bt5dbrHDXUuq+Bs2vATFBBrQS5vdQ/Ed2P+nbw==}
    engines: {node: '>=18'}
    cpu: [x64]
    os: [win32]

  '@esbuild/win32-x64@0.25.4':
    resolution: {integrity: sha512-nOT2vZNw6hJ+z43oP1SPea/G/6AbN6X+bGNhNuq8NtRHy4wsMhw765IKLNmnjek7GvjWBYQ8Q5VBoYTFg9y1UQ==}
    engines: {node: '>=18'}
    cpu: [x64]
    os: [win32]

  '@gar/promisify@1.1.3':
    resolution: {integrity: sha512-k2Ty1JcVojjJFwrg/ThKi2ujJ7XNLYaFGNB/bWT9wGR+oSMJHMa5w+CUq6p/pVrKeNNgA7pCqEcjSnHVoqJQFw==}

  '@img/sharp-darwin-arm64@0.33.5':
    resolution: {integrity: sha512-UT4p+iz/2H4twwAoLCqfA9UH5pI6DggwKEGuaPy7nCVQ8ZsiY5PIcrRvD1DzuY3qYL07NtIQcWnBSY/heikIFQ==}
    engines: {node: ^18.17.0 || ^20.3.0 || >=21.0.0}
    cpu: [arm64]
    os: [darwin]

  '@img/sharp-darwin-x64@0.33.5':
    resolution: {integrity: sha512-fyHac4jIc1ANYGRDxtiqelIbdWkIuQaI84Mv45KvGRRxSAa7o7d1ZKAOBaYbnepLC1WqxfpimdeWfvqqSGwR2Q==}
    engines: {node: ^18.17.0 || ^20.3.0 || >=21.0.0}
    cpu: [x64]
    os: [darwin]

  '@img/sharp-libvips-darwin-arm64@1.0.4':
    resolution: {integrity: sha512-XblONe153h0O2zuFfTAbQYAX2JhYmDHeWikp1LM9Hul9gVPjFY427k6dFEcOL72O01QxQsWi761svJ/ev9xEDg==}
    cpu: [arm64]
    os: [darwin]

  '@img/sharp-libvips-darwin-x64@1.0.4':
    resolution: {integrity: sha512-xnGR8YuZYfJGmWPvmlunFaWJsb9T/AO2ykoP3Fz/0X5XV2aoYBPkX6xqCQvUTKKiLddarLaxpzNe+b1hjeWHAQ==}
    cpu: [x64]
    os: [darwin]

  '@img/sharp-libvips-linux-arm64@1.0.4':
    resolution: {integrity: sha512-9B+taZ8DlyyqzZQnoeIvDVR/2F4EbMepXMc/NdVbkzsJbzkUjhXv/70GQJ7tdLA4YJgNP25zukcxpX2/SueNrA==}
    cpu: [arm64]
    os: [linux]

  '@img/sharp-libvips-linux-arm@1.0.5':
    resolution: {integrity: sha512-gvcC4ACAOPRNATg/ov8/MnbxFDJqf/pDePbBnuBDcjsI8PssmjoKMAz4LtLaVi+OnSb5FK/yIOamqDwGmXW32g==}
    cpu: [arm]
    os: [linux]

  '@img/sharp-libvips-linux-s390x@1.0.4':
    resolution: {integrity: sha512-u7Wz6ntiSSgGSGcjZ55im6uvTrOxSIS8/dgoVMoiGE9I6JAfU50yH5BoDlYA1tcuGS7g/QNtetJnxA6QEsCVTA==}
    cpu: [s390x]
    os: [linux]

  '@img/sharp-libvips-linux-x64@1.0.4':
    resolution: {integrity: sha512-MmWmQ3iPFZr0Iev+BAgVMb3ZyC4KeFc3jFxnNbEPas60e1cIfevbtuyf9nDGIzOaW9PdnDciJm+wFFaTlj5xYw==}
    cpu: [x64]
    os: [linux]

  '@img/sharp-libvips-linuxmusl-arm64@1.0.4':
    resolution: {integrity: sha512-9Ti+BbTYDcsbp4wfYib8Ctm1ilkugkA/uscUn6UXK1ldpC1JjiXbLfFZtRlBhjPZ5o1NCLiDbg8fhUPKStHoTA==}
    cpu: [arm64]
    os: [linux]

  '@img/sharp-libvips-linuxmusl-x64@1.0.4':
    resolution: {integrity: sha512-viYN1KX9m+/hGkJtvYYp+CCLgnJXwiQB39damAO7WMdKWlIhmYTfHjwSbQeUK/20vY154mwezd9HflVFM1wVSw==}
    cpu: [x64]
    os: [linux]

  '@img/sharp-linux-arm64@0.33.5':
    resolution: {integrity: sha512-JMVv+AMRyGOHtO1RFBiJy/MBsgz0x4AWrT6QoEVVTyh1E39TrCUpTRI7mx9VksGX4awWASxqCYLCV4wBZHAYxA==}
    engines: {node: ^18.17.0 || ^20.3.0 || >=21.0.0}
    cpu: [arm64]
    os: [linux]

  '@img/sharp-linux-arm@0.33.5':
    resolution: {integrity: sha512-JTS1eldqZbJxjvKaAkxhZmBqPRGmxgu+qFKSInv8moZ2AmT5Yib3EQ1c6gp493HvrvV8QgdOXdyaIBrhvFhBMQ==}
    engines: {node: ^18.17.0 || ^20.3.0 || >=21.0.0}
    cpu: [arm]
    os: [linux]

  '@img/sharp-linux-s390x@0.33.5':
    resolution: {integrity: sha512-y/5PCd+mP4CA/sPDKl2961b+C9d+vPAveS33s6Z3zfASk2j5upL6fXVPZi7ztePZ5CuH+1kW8JtvxgbuXHRa4Q==}
    engines: {node: ^18.17.0 || ^20.3.0 || >=21.0.0}
    cpu: [s390x]
    os: [linux]

  '@img/sharp-linux-x64@0.33.5':
    resolution: {integrity: sha512-opC+Ok5pRNAzuvq1AG0ar+1owsu842/Ab+4qvU879ippJBHvyY5n2mxF1izXqkPYlGuP/M556uh53jRLJmzTWA==}
    engines: {node: ^18.17.0 || ^20.3.0 || >=21.0.0}
    cpu: [x64]
    os: [linux]

  '@img/sharp-linuxmusl-arm64@0.33.5':
    resolution: {integrity: sha512-XrHMZwGQGvJg2V/oRSUfSAfjfPxO+4DkiRh6p2AFjLQztWUuY/o8Mq0eMQVIY7HJ1CDQUJlxGGZRw1a5bqmd1g==}
    engines: {node: ^18.17.0 || ^20.3.0 || >=21.0.0}
    cpu: [arm64]
    os: [linux]

  '@img/sharp-linuxmusl-x64@0.33.5':
    resolution: {integrity: sha512-WT+d/cgqKkkKySYmqoZ8y3pxx7lx9vVejxW/W4DOFMYVSkErR+w7mf2u8m/y4+xHe7yY9DAXQMWQhpnMuFfScw==}
    engines: {node: ^18.17.0 || ^20.3.0 || >=21.0.0}
    cpu: [x64]
    os: [linux]

  '@img/sharp-wasm32@0.33.5':
    resolution: {integrity: sha512-ykUW4LVGaMcU9lu9thv85CbRMAwfeadCJHRsg2GmeRa/cJxsVY9Rbd57JcMxBkKHag5U/x7TSBpScF4U8ElVzg==}
    engines: {node: ^18.17.0 || ^20.3.0 || >=21.0.0}
    cpu: [wasm32]

  '@img/sharp-win32-ia32@0.33.5':
    resolution: {integrity: sha512-T36PblLaTwuVJ/zw/LaH0PdZkRz5rd3SmMHX8GSmR7vtNSP5Z6bQkExdSK7xGWyxLw4sUknBuugTelgw2faBbQ==}
    engines: {node: ^18.17.0 || ^20.3.0 || >=21.0.0}
    cpu: [ia32]
    os: [win32]

  '@img/sharp-win32-x64@0.33.5':
    resolution: {integrity: sha512-MpY/o8/8kj+EcnxwvrP4aTJSWw/aZ7JIGR4aBeZkZw5B7/Jn+tY9/VNwtcoGmdT7GfggGIU4kygOMSbYnOrAbg==}
    engines: {node: ^18.17.0 || ^20.3.0 || >=21.0.0}
    cpu: [x64]
    os: [win32]

  '@jridgewell/resolve-uri@3.1.2':
    resolution: {integrity: sha512-bRISgCIjP20/tbWSPWMEi54QVPRZExkuD9lJL+UIxUKtwVJA8wW1Trb1jMs1RFXo1CBTNZ/5hpC9QvmKWdopKw==}
    engines: {node: '>=6.0.0'}

  '@jridgewell/sourcemap-codec@1.5.5':
    resolution: {integrity: sha512-cYQ9310grqxueWbl+WuIUIaiUaDcj7WOq5fVhEljNVgRfOUhY9fy2zTvfoqWsnebh8Sl70VScFbICvJnLKB0Og==}

  '@jridgewell/trace-mapping@0.3.9':
    resolution: {integrity: sha512-3Belt6tdc8bPgAtbcmdtNJlirVoTmEb5e2gC94PnkwEW9jI6CAHUeoG85tjWP5WquqfavoMtMwiG4P926ZKKuQ==}

  '@kurkle/color@0.3.4':
    resolution: {integrity: sha512-M5UknZPHRu3DEDWoipU6sE8PdkZ6Z/S+v4dD+Ke8IaNlpdSQah50lz1KtcFBa2vsdOnwbbnxJwVM4wty6udA5w==}

  '@npmcli/fs@2.1.2':
    resolution: {integrity: sha512-yOJKRvohFOaLqipNtwYB9WugyZKhC/DZC4VYPmpaCzDBrA8YpK3qHZ8/HGscMnE4GqbkLNuVcCnxkeQEdGt6LQ==}
    engines: {node: ^12.13.0 || ^14.15.0 || >=16.0.0}

  '@npmcli/move-file@2.0.1':
    resolution: {integrity: sha512-mJd2Z5TjYWq/ttPLLGqArdtnC74J6bOzg4rMDnN+p1xTacZ2yPRCk2y0oSWQtygLR9YVQXgOcONrwtnk3JupxQ==}
    engines: {node: ^12.13.0 || ^14.15.0 || >=16.0.0}
    deprecated: This functionality has been moved to @npmcli/fs

  '@poppinss/colors@4.1.5':
    resolution: {integrity: sha512-FvdDqtcRCtz6hThExcFOgW0cWX+xwSMWcRuQe5ZEb2m7cVQOAVZOIMt+/v9RxGiD9/OY16qJBXK4CVKWAPalBw==}

  '@poppinss/dumper@0.6.4':
    resolution: {integrity: sha512-iG0TIdqv8xJ3Lt9O8DrPRxw1MRLjNpoqiSGU03P/wNLP/s0ra0udPJ1J2Tx5M0J3H/cVyEgpbn8xUKRY9j59kQ==}

  '@poppinss/exception@1.2.2':
    resolution: {integrity: sha512-m7bpKCD4QMlFCjA/nKTs23fuvoVFoA83brRKmObCUNmi/9tVu8Ve3w4YQAnJu4q3Tjf5fr685HYIC/IA2zHRSg==}

  '@rollup/rollup-android-arm-eabi@4.52.4':
    resolution: {integrity: sha512-BTm2qKNnWIQ5auf4deoetINJm2JzvihvGb9R6K/ETwKLql/Bb3Eg2H1FBp1gUb4YGbydMA3jcmQTR73q7J+GAA==}
    cpu: [arm]
    os: [android]

  '@rollup/rollup-android-arm64@4.52.4':
    resolution: {integrity: sha512-P9LDQiC5vpgGFgz7GSM6dKPCiqR3XYN1WwJKA4/BUVDjHpYsf3iBEmVz62uyq20NGYbiGPR5cNHI7T1HqxNs2w==}
    cpu: [arm64]
    os: [android]

  '@rollup/rollup-darwin-arm64@4.52.4':
    resolution: {integrity: sha512-QRWSW+bVccAvZF6cbNZBJwAehmvG9NwfWHwMy4GbWi/BQIA/laTIktebT2ipVjNncqE6GLPxOok5hsECgAxGZg==}
    cpu: [arm64]
    os: [darwin]

  '@rollup/rollup-darwin-x64@4.52.4':
    resolution: {integrity: sha512-hZgP05pResAkRJxL1b+7yxCnXPGsXU0fG9Yfd6dUaoGk+FhdPKCJ5L1Sumyxn8kvw8Qi5PvQ8ulenUbRjzeCTw==}
    cpu: [x64]
    os: [darwin]

  '@rollup/rollup-freebsd-arm64@4.52.4':
    resolution: {integrity: sha512-xmc30VshuBNUd58Xk4TKAEcRZHaXlV+tCxIXELiE9sQuK3kG8ZFgSPi57UBJt8/ogfhAF5Oz4ZSUBN77weM+mQ==}
    cpu: [arm64]
    os: [freebsd]

  '@rollup/rollup-freebsd-x64@4.52.4':
    resolution: {integrity: sha512-WdSLpZFjOEqNZGmHflxyifolwAiZmDQzuOzIq9L27ButpCVpD7KzTRtEG1I0wMPFyiyUdOO+4t8GvrnBLQSwpw==}
    cpu: [x64]
    os: [freebsd]

  '@rollup/rollup-linux-arm-gnueabihf@4.52.4':
    resolution: {integrity: sha512-xRiOu9Of1FZ4SxVbB0iEDXc4ddIcjCv2aj03dmW8UrZIW7aIQ9jVJdLBIhxBI+MaTnGAKyvMwPwQnoOEvP7FgQ==}
    cpu: [arm]
    os: [linux]

  '@rollup/rollup-linux-arm-musleabihf@4.52.4':
    resolution: {integrity: sha512-FbhM2p9TJAmEIEhIgzR4soUcsW49e9veAQCziwbR+XWB2zqJ12b4i/+hel9yLiD8pLncDH4fKIPIbt5238341Q==}
    cpu: [arm]
    os: [linux]

  '@rollup/rollup-linux-arm64-gnu@4.52.4':
    resolution: {integrity: sha512-4n4gVwhPHR9q/g8lKCyz0yuaD0MvDf7dV4f9tHt0C73Mp8h38UCtSCSE6R9iBlTbXlmA8CjpsZoujhszefqueg==}
    cpu: [arm64]
    os: [linux]

  '@rollup/rollup-linux-arm64-musl@4.52.4':
    resolution: {integrity: sha512-u0n17nGA0nvi/11gcZKsjkLj1QIpAuPFQbR48Subo7SmZJnGxDpspyw2kbpuoQnyK+9pwf3pAoEXerJs/8Mi9g==}
    cpu: [arm64]
    os: [linux]

  '@rollup/rollup-linux-loong64-gnu@4.52.4':
    resolution: {integrity: sha512-0G2c2lpYtbTuXo8KEJkDkClE/+/2AFPdPAbmaHoE870foRFs4pBrDehilMcrSScrN/fB/1HTaWO4bqw+ewBzMQ==}
    cpu: [loong64]
    os: [linux]

  '@rollup/rollup-linux-ppc64-gnu@4.52.4':
    resolution: {integrity: sha512-teSACug1GyZHmPDv14VNbvZFX779UqWTsd7KtTM9JIZRDI5NUwYSIS30kzI8m06gOPB//jtpqlhmraQ68b5X2g==}
    cpu: [ppc64]
    os: [linux]

  '@rollup/rollup-linux-riscv64-gnu@4.52.4':
    resolution: {integrity: sha512-/MOEW3aHjjs1p4Pw1Xk4+3egRevx8Ji9N6HUIA1Ifh8Q+cg9dremvFCUbOX2Zebz80BwJIgCBUemjqhU5XI5Eg==}
    cpu: [riscv64]
    os: [linux]

  '@rollup/rollup-linux-riscv64-musl@4.52.4':
    resolution: {integrity: sha512-1HHmsRyh845QDpEWzOFtMCph5Ts+9+yllCrREuBR/vg2RogAQGGBRC8lDPrPOMnrdOJ+mt1WLMOC2Kao/UwcvA==}
    cpu: [riscv64]
    os: [linux]

  '@rollup/rollup-linux-s390x-gnu@4.52.4':
    resolution: {integrity: sha512-seoeZp4L/6D1MUyjWkOMRU6/iLmCU2EjbMTyAG4oIOs1/I82Y5lTeaxW0KBfkUdHAWN7j25bpkt0rjnOgAcQcA==}
    cpu: [s390x]
    os: [linux]

  '@rollup/rollup-linux-x64-gnu@4.52.4':
    resolution: {integrity: sha512-Wi6AXf0k0L7E2gteNsNHUs7UMwCIhsCTs6+tqQ5GPwVRWMaflqGec4Sd8n6+FNFDw9vGcReqk2KzBDhCa1DLYg==}
    cpu: [x64]
    os: [linux]

  '@rollup/rollup-linux-x64-musl@4.52.4':
    resolution: {integrity: sha512-dtBZYjDmCQ9hW+WgEkaffvRRCKm767wWhxsFW3Lw86VXz/uJRuD438/XvbZT//B96Vs8oTA8Q4A0AfHbrxP9zw==}
    cpu: [x64]
    os: [linux]

  '@rollup/rollup-openharmony-arm64@4.52.4':
    resolution: {integrity: sha512-1ox+GqgRWqaB1RnyZXL8PD6E5f7YyRUJYnCqKpNzxzP0TkaUh112NDrR9Tt+C8rJ4x5G9Mk8PQR3o7Ku2RKqKA==}
    cpu: [arm64]
    os: [openharmony]

  '@rollup/rollup-win32-arm64-msvc@4.52.4':
    resolution: {integrity: sha512-8GKr640PdFNXwzIE0IrkMWUNUomILLkfeHjXBi/nUvFlpZP+FA8BKGKpacjW6OUUHaNI6sUURxR2U2g78FOHWQ==}
    cpu: [arm64]
    os: [win32]

  '@rollup/rollup-win32-ia32-msvc@4.52.4':
    resolution: {integrity: sha512-AIy/jdJ7WtJ/F6EcfOb2GjR9UweO0n43jNObQMb6oGxkYTfLcnN7vYYpG+CN3lLxrQkzWnMOoNSHTW54pgbVxw==}
    cpu: [ia32]
    os: [win32]

  '@rollup/rollup-win32-x64-gnu@4.52.4':
    resolution: {integrity: sha512-UF9KfsH9yEam0UjTwAgdK0anlQ7c8/pWPU2yVjyWcF1I1thABt6WXE47cI71pGiZ8wGvxohBoLnxM04L/wj8mQ==}
    cpu: [x64]
    os: [win32]

  '@rollup/rollup-win32-x64-msvc@4.52.4':
    resolution: {integrity: sha512-bf9PtUa0u8IXDVxzRToFQKsNCRz9qLYfR/MpECxl4mRoWYjAeFjgxj1XdZr2M/GNVpT05p+LgQOHopYDlUu6/w==}
    cpu: [x64]
    os: [win32]

  '@sindresorhus/is@7.1.0':
    resolution: {integrity: sha512-7F/yz2IphV39hiS2zB4QYVkivrptHHh0K8qJJd9HhuWSdvf8AN7NpebW3CcDZDBQsUPMoDKWsY2WWgW7bqOcfA==}
    engines: {node: '>=18'}

  '@speed-highlight/core@1.2.7':
    resolution: {integrity: sha512-0dxmVj4gxg3Jg879kvFS/msl4s9F3T9UXC1InxgOf7t5NvcPD97u/WTA5vL/IxWHMn7qSxBozqrnnE2wvl1m8g==}

  '@tootallnate/once@2.0.0':
    resolution: {integrity: sha512-XCuKFP5PS55gnMVu3dty8KPatLqUoy/ZYzDzAGCQ8JNFCkLXzmI7vNHCR+XpbZaMWQK/vQubr7PkYq8g470J/A==}
    engines: {node: '>= 10'}

  '@types/chai@5.2.2':
    resolution: {integrity: sha512-8kB30R7Hwqf40JPiKhVzodJs2Qc1ZJ5zuT3uzw5Hq/dhNCl3G3l83jfpdI1e20BP348+fV7VIL/+FxaXkqBmWg==}

  '@types/deep-eql@4.0.2':
    resolution: {integrity: sha512-c9h9dVVMigMPc4bwTvC5dxqtqJZwQPePsWjPlpSOnojbor6pGqdk541lfA7AqFQr5pB1BRdq0juY9db81BwyFw==}

  '@types/estree@1.0.8':
    resolution: {integrity: sha512-dWHzHa2WqEXI/O1E9OjrocMTKJl2mSrEolh1Iomrv6U+JuNwaHXsXx9bLu5gG7BUWFIN0skIQJQ/L1rIex4X6w==}

  '@types/jsdom@27.0.0':
    resolution: {integrity: sha512-NZyFl/PViwKzdEkQg96gtnB8wm+1ljhdDay9ahn4hgb+SfVtPCbm3TlmDUFXTA+MGN3CijicnMhG18SI5H3rFw==}

  '@types/node@22.18.8':
    resolution: {integrity: sha512-pAZSHMiagDR7cARo/cch1f3rXy0AEXwsVsVH09FcyeJVAzCnGgmYis7P3JidtTUjyadhTeSo8TgRPswstghDaw==}

  '@types/tough-cookie@4.0.5':
    resolution: {integrity: sha512-/Ad8+nIOV7Rl++6f1BdKxFSMgmoqEoYbHRpPcx3JEfv8VRsQe9Z4mCXeJBzxs7mbHY/XOZZuXlRNfhpVPbs6ZA==}

  '@vitest/expect@3.2.4':
    resolution: {integrity: sha512-Io0yyORnB6sikFlt8QW5K7slY4OjqNX9jmJQ02QDda8lyM6B5oNgVWoSoKPac8/kgnCUzuHQKrSLtu/uOqqrig==}

  '@vitest/mocker@3.2.4':
    resolution: {integrity: sha512-46ryTE9RZO/rfDd7pEqFl7etuyzekzEhUbTW3BvmeO/BcCMEgq59BKhek3dXDWgAj4oMK6OZi+vRr1wPW6qjEQ==}
    peerDependencies:
      msw: ^2.4.9
      vite: ^5.0.0 || ^6.0.0 || ^7.0.0-0
    peerDependenciesMeta:
      msw:
        optional: true
      vite:
        optional: true

  '@vitest/pretty-format@3.2.4':
    resolution: {integrity: sha512-IVNZik8IVRJRTr9fxlitMKeJeXFFFN0JaB9PHPGQ8NKQbGpfjlTx9zO4RefN8gp7eqjNy8nyK3NZmBzOPeIxtA==}

  '@vitest/runner@3.2.4':
    resolution: {integrity: sha512-oukfKT9Mk41LreEW09vt45f8wx7DordoWUZMYdY/cyAk7w5TWkTRCNZYF7sX7n2wB7jyGAl74OxgwhPgKaqDMQ==}

  '@vitest/snapshot@3.2.4':
    resolution: {integrity: sha512-dEYtS7qQP2CjU27QBC5oUOxLE/v5eLkGqPE0ZKEIDGMs4vKWe7IjgLOeauHsR0D5YuuycGRO5oSRXnwnmA78fQ==}

  '@vitest/spy@3.2.4':
    resolution: {integrity: sha512-vAfasCOe6AIK70iP5UD11Ac4siNUNJ9i/9PZ3NKx07sG6sUxeag1LWdNrMWeKKYBLlzuK+Gn65Yd5nyL6ds+nw==}

  '@vitest/utils@3.2.4':
    resolution: {integrity: sha512-fB2V0JFrQSMsCo9HiSq3Ezpdv4iYaXRG1Sx8edX3MwxfyNn83mKiGzOcH+Fkxt4MHxr3y42fQi1oeAInqgX2QA==}

  abbrev@1.1.1:
    resolution: {integrity: sha512-nne9/IiQ/hzIhY6pdDnbBtz7DjPTKrY00P/zvPSm5pOFkl6xuGrGnXn/VtTNNfNtAfZ9/1RtehkszU9qcTii0Q==}

  acorn-walk@8.3.2:
    resolution: {integrity: sha512-cjkyv4OtNCIeqhHrfS81QWXoCBPExR/J62oyEqepVw8WaQeSqpW2uhuLPh1m9eWhDuOo/jUXVTlifvesOWp/4A==}
    engines: {node: '>=0.4.0'}

  acorn@7.4.1:
    resolution: {integrity: sha512-nQyp0o1/mNdbTO1PO6kHkwSrmgZ0MT/jCCpNiwbUjGoRN4dlBhqJtoQuCnEOKzgTVwg0ZWiCoQy6SxMebQVh8A==}
    engines: {node: '>=0.4.0'}
    hasBin: true

  acorn@8.14.0:
    resolution: {integrity: sha512-cl669nCJTZBsL97OF4kUQm5g5hC2uihk0NxY3WENAC0TYdILVkAyHymAntgxGkl7K+t0cXIrH5siy5S4XkFycA==}
    engines: {node: '>=0.4.0'}
    hasBin: true

  agent-base@6.0.2:
    resolution: {integrity: sha512-RZNwNclF7+MS/8bDg70amg32dyeZGZxiDuQmZxKLAlQjr3jGyLx+4Kkk58UO7D2QdgFIQCovuSuZESne6RG6XQ==}
    engines: {node: '>= 6.0.0'}

  agent-base@7.1.4:
    resolution: {integrity: sha512-MnA+YT8fwfJPgBx3m60MNqakm30XOkyIoH1y6huTQvC0PwZG7ki8NacLBcrPbNoo8vEZy7Jpuk7+jMO+CUovTQ==}
    engines: {node: '>= 14'}

  agentkeepalive@4.6.0:
    resolution: {integrity: sha512-kja8j7PjmncONqaTsB8fQ+wE2mSU2DJ9D4XKoJ5PFWIdRMa6SLSN1ff4mOr4jCbfRSsxR4keIiySJU0N9T5hIQ==}
    engines: {node: '>= 8.0.0'}

  aggregate-error@3.1.0:
    resolution: {integrity: sha512-4I7Td01quW/RpocfNayFdFVk1qSuoh0E7JrbRJ16nH01HhKFQ88INq9Sd+nd72zqRySlr9BmDA8xlEJ6vJMrYA==}
    engines: {node: '>=8'}

  ansi-regex@5.0.1:
    resolution: {integrity: sha512-quJQXlTSUGL2LH9SUXo8VwsY4soanhgo6LNSm84E1LBcE8s3O0wpdiRzyR9z/ZZJMlMWv37qOOb9pdJlMUEKFQ==}
    engines: {node: '>=8'}

  aproba@2.1.0:
    resolution: {integrity: sha512-tLIEcj5GuR2RSTnxNKdkK0dJ/GrC7P38sUkiDmDuHfsHmbagTFAxDVIBltoklXEVIQ/f14IL8IMJ5pn9Hez1Ew==}

  are-we-there-yet@3.0.1:
    resolution: {integrity: sha512-QZW4EDmGwlYur0Yyf/b2uGucHQMa8aFUP7eu9ddR73vvhFyt4V0Vl3QHPcTNJ8l6qYOBdxgXdnBXQrHilfRQBg==}
    engines: {node: ^12.13.0 || ^14.15.0 || >=16.0.0}
    deprecated: This package is no longer supported.

  assertion-error@2.0.1:
    resolution: {integrity: sha512-Izi8RQcffqCeNVgFigKli1ssklIbpHnCYc6AknXGYoB6grJqyeby7jv12JUQgmTAnIDnbck1uxksT4dzN3PWBA==}
    engines: {node: '>=12'}

  balanced-match@1.0.2:
    resolution: {integrity: sha512-3oSeUO0TMV67hN1AmbXsK4yaqU7tjiHlbxRDZOpH0KW9+CeX4bRAaX0Anxt0tx2MrpRpWwQaPwIlISEJhYU5Pw==}

  base64-js@1.5.1:
    resolution: {integrity: sha512-AKpaYlHn8t4SVbOHCy+b5+KKgvR4vrsD8vbvrbiQJps7fKDTkjkDry6ji0rUJjC0kzbNePLwzxq8iypo41qeWA==}

  bidi-js@1.0.3:
    resolution: {integrity: sha512-RKshQI1R3YQ+n9YJz2QQ147P66ELpa1FQEg20Dk8oW9t2KgLbpDLLp9aGZ7y8WHSshDknG0bknqGw5/tyCs5tw==}

  bindings@1.5.0:
    resolution: {integrity: sha512-p2q/t/mhvuOj/UeLlV6566GD/guowlr0hHxClI0W9m7MWYkL1F0hLo+0Aexs9HSPCtR1SXQ0TD3MMKrXZajbiQ==}

  bit-twiddle@1.0.2:
    resolution: {integrity: sha512-B9UhK0DKFZhoTFcfvAzhqsjStvGJp9vYWf3+6SNTtdSQnvIgfkHbgHrg/e4+TH71N2GDu8tpmCVoyfrL1d7ntA==}

  bl@4.1.0:
    resolution: {integrity: sha512-1W07cM9gS6DcLperZfFSj+bWLtaPGSOHWhPiGzXmvVJbRLdG82sH/Kn8EtW1VqWVA54AKf2h5k5BbnIbwF3h6w==}

  blake3-wasm@2.1.5:
    resolution: {integrity: sha512-F1+K8EbfOZE49dtoPtmxUQrpXaBIl3ICvasLh+nJta0xkz+9kF/7uet9fLnwKqhDrmj6g+6K3Tw9yQPUg2ka5g==}

  brace-expansion@1.1.12:
    resolution: {integrity: sha512-9T9UjW3r0UW5c1Q7GTwllptXwhvYmEzFhzMfZ9H7FQWt+uZePjZPjBP/W1ZEyZ1twGWom5/56TF4lPcqjnDHcg==}

  brace-expansion@2.0.2:
    resolution: {integrity: sha512-Jt0vHyM+jmUBqojB7E1NIYadt0vI0Qxjxd2TErW94wDz+E2LAm5vKMXXwg6ZZBTHPuUlDgQHKXvjGBdfcF1ZDQ==}

  buffer@5.7.1:
    resolution: {integrity: sha512-EHcyIPBQ4BSGlvjB16k5KgAJ27CIsHY/2JBmCRReo48y9rQ3MaUzWX3KVlBa4U7MyX02HdVj0K7C3WaB3ju7FQ==}

  cac@6.7.14:
    resolution: {integrity: sha512-b6Ilus+c3RrdDk+JhLKUAQfzzgLEPy6wcXqS7f/xe1EETvsDP6GORG7SFuOs6cID5YkqchW/LXZbX5bc8j7ZcQ==}
    engines: {node: '>=8'}

  cacache@16.1.3:
    resolution: {integrity: sha512-/+Emcj9DAXxX4cwlLmRI9c166RuL3w30zp4R7Joiv2cQTtTtA+jeuCAjH3ZlGnYS3tKENSrKhAzVVP9GVyzeYQ==}
    engines: {node: ^12.13.0 || ^14.15.0 || >=16.0.0}

  canvas@3.2.0:
    resolution: {integrity: sha512-jk0GxrLtUEmW/TmFsk2WghvgHe8B0pxGilqCL21y8lHkPUGa6FTsnCNtHPOzT8O3y+N+m3espawV80bbBlgfTA==}
    engines: {node: ^18.12.0 || >= 20.9.0}

  chai@5.3.3:
    resolution: {integrity: sha512-4zNhdJD/iOjSH0A05ea+Ke6MU5mmpQcbQsSOkgdaUMJ9zTlDTD/GYlwohmIE2u0gaxHYiVHEn1Fw9mZ/ktJWgw==}
    engines: {node: '>=18'}

  chart.js@4.5.0:
    resolution: {integrity: sha512-aYeC/jDgSEx8SHWZvANYMioYMZ2KX02W6f6uVfyteuCGcadDLcYVHdfdygsTQkQ4TKn5lghoojAsPj5pu0SnvQ==}
    engines: {pnpm: '>=8'}

  check-error@2.1.1:
    resolution: {integrity: sha512-OAlb+T7V4Op9OwdkjmguYRqncdlx5JiofwOAUkmTF+jNdHwzTaTs4sRAGpzLF3oOz5xAyDGrPgeIDFQmDOTiJw==}
    engines: {node: '>= 16'}

  chownr@1.1.4:
    resolution: {integrity: sha512-jJ0bqzaylmJtVnNgzTeSOs8DPavpbYgEr/b0YL8/2GO3xJEhInFmhKMUnEJQjZumK7KXGFhUy89PrsJWlakBVg==}

  chownr@2.0.0:
    resolution: {integrity: sha512-bIomtDF5KGpdogkLd9VspvFzk9KfpyyGlS8YFVZl7TGPBHL5snIOnxeshwVgPteQ9b4Eydl+pVbIyE1DcvCWgQ==}
    engines: {node: '>=10'}

  clean-stack@2.2.0:
    resolution: {integrity: sha512-4diC9HaTE+KRAMWhDhrGOECgWZxoevMc5TlkObMqNSsVU62PYzXZ/SMTjzyGAFF1YusgxGcSWTEXBhp0CPwQ1A==}
    engines: {node: '>=6'}

  color-convert@2.0.1:
    resolution: {integrity: sha512-RRECPsj7iu/xb5oKYcsFHSppFNnsj/52OVTRKb4zP5onXwVF3zVmmToNcOfGC+CRDpfK/U584fMg38ZHCaElKQ==}
    engines: {node: '>=7.0.0'}

  color-name@1.1.4:
    resolution: {integrity: sha512-dOy+3AuW3a2wNbZHIuMZpTcgjGuLU/uBL/ubcZF9OXbDo8ff4O8yVp5Bf0efS8uEoYo5q4Fx7dY9OgQGXgAsQA==}

  color-string@1.9.1:
    resolution: {integrity: sha512-shrVawQFojnZv6xM40anx4CkoDP+fZsw/ZerEMsW/pyzsRbElpsL/DBVW7q3ExxwusdNXI3lXpuhEZkzs8p5Eg==}

  color-support@1.1.3:
    resolution: {integrity: sha512-qiBjkpbMLO/HL68y+lh4q0/O1MZFj2RX6X/KmMa3+gJD3z+WwI1ZzDHysvqHGS3mP6mznPckpXmw1nI9cJjyRg==}
    hasBin: true

  color@4.2.3:
    resolution: {integrity: sha512-1rXeuUUiGGrykh+CeBdu5Ie7OJwinCgQY0bc7GCRxy5xVHy+moaqkpL/jqQq0MtQOeYcrqEz4abc5f0KtU7W4A==}
    engines: {node: '>=12.5.0'}

  concat-map@0.0.1:
    resolution: {integrity: sha512-/Srv4dswyQNBfohGpz9o6Yb3Gz3SrUDqBH5rTuhGR7ahtlbYKnVxw2bCFMRljaA7EXHaXZ8wsHdodFvbkhKmqg==}

  console-control-strings@1.1.0:
    resolution: {integrity: sha512-ty/fTekppD2fIwRvnZAVdeOiGd1c7YXEixbgJTNzqcxJWKQnjJ/V1bNEEE6hygpM3WjwHFUVK6HTjWSzV4a8sQ==}

  cookie@1.0.2:
    resolution: {integrity: sha512-9Kr/j4O16ISv8zBBhJoi4bXOYNTkFLOqSL3UDB0njXxCXNezjeyVrJyGOWtgfs/q2km1gwBcfH8q1yEGoMYunA==}
    engines: {node: '>=18'}

  core-util-is@1.0.3:
    resolution: {integrity: sha512-ZQBvi1DcpJ4GDqanjucZ2Hj3wEO5pZDS89BWbkcrvdxksJorwUDDZamX9ldFkp9aw2lmBDLgkObEA4DWNJ9FYQ==}

  css-tree@3.1.0:
    resolution: {integrity: sha512-0eW44TGN5SQXU1mWSkKwFstI/22X2bG1nYzZTYMAWjylYURhse752YgbE4Cx46AC+bAvI+/dYTPRk1LqSUnu6w==}
    engines: {node: ^10 || ^12.20.0 || ^14.13.0 || >=15.0.0}

  cssstyle@5.3.1:
    resolution: {integrity: sha512-g5PC9Aiph9eiczFpcgUhd9S4UUO3F+LHGRIi5NUMZ+4xtoIYbHNZwZnWA2JsFGe8OU8nl4WyaEFiZuGuxlutJQ==}
    engines: {node: '>=20'}

  data-urls@6.0.0:
    resolution: {integrity: sha512-BnBS08aLUM+DKamupXs3w2tJJoqU+AkaE/+6vQxi/G/DPmIZFJJp9Dkb1kM03AZx8ADehDUZgsNxju3mPXZYIA==}
    engines: {node: '>=20'}

  debug@4.4.3:
    resolution: {integrity: sha512-RGwwWnwQvkVfavKVt22FGLw+xYSdzARwm0ru6DhTVA3umU5hZc28V3kO4stgYryrTlLpuvgI9GiijltAjNbcqA==}
    engines: {node: '>=6.0'}
    peerDependencies:
      supports-color: '*'
    peerDependenciesMeta:
      supports-color:
        optional: true

  decimal.js@10.6.0:
    resolution: {integrity: sha512-YpgQiITW3JXGntzdUmyUR1V812Hn8T1YVXhCu+wO3OpS4eU9l4YdD3qjyiKdV6mvV29zapkMeD390UVEf2lkUg==}

  decompress-response@6.0.0:
    resolution: {integrity: sha512-aW35yZM6Bb/4oJlZncMH2LCoZtJXTRxES17vE3hoRiowU2kWHaJKFkSBDnDR+cm9J+9QhXmREyIfv0pji9ejCQ==}
    engines: {node: '>=10'}

  deep-eql@5.0.2:
    resolution: {integrity: sha512-h5k/5U50IJJFpzfL6nO9jaaumfjO/f2NjK/oYB2Djzm4p9L+3T9qWpZqZ2hAbLPuuYq9wrU08WQyBTL5GbPk5Q==}
    engines: {node: '>=6'}

  deep-extend@0.6.0:
    resolution: {integrity: sha512-LOHxIOaPYdHlJRtCQfDIVZtfw/ufM8+rVj649RIHzcm/vGwQRXFt6OPqIFWsm2XEMrNIEtWR64sY1LEKD2vAOA==}
    engines: {node: '>=4.0.0'}

  defu@6.1.4:
    resolution: {integrity: sha512-mEQCMmwJu317oSz8CwdIOdwf3xMif1ttiM8LTufzc3g6kR+9Pe236twL8j3IYT1F7GfRgGcW6MWxzZjLIkuHIg==}

  delegates@1.0.0:
    resolution: {integrity: sha512-bd2L678uiWATM6m5Z1VzNCErI3jiGzt6HGY8OVICs40JQq/HALfbyNJmp0UDakEY4pMMaN0Ly5om/B1VI/+xfQ==}

  detect-libc@2.1.2:
    resolution: {integrity: sha512-Btj2BOOO83o3WyH59e8MgXsxEQVcarkUOpEYrubB0urwnN10yQ364rsiByU11nZlqWYZm05i/of7io4mzihBtQ==}
    engines: {node: '>=8'}

  emoji-regex@8.0.0:
    resolution: {integrity: sha512-MSjYzcWNOA0ewAHpz0MxpYFvwg6yjy1NG3xteoqz644VCo/RPgnr1/GGt+ic3iJTzQ8Eu3TdM14SawnVUmGE6A==}

  encoding@0.1.13:
    resolution: {integrity: sha512-ETBauow1T35Y/WZMkio9jiM0Z5xjHHmJ4XmjZOq1l/dXz3lr2sRn87nJy20RupqSh1F2m3HHPSp8ShIPQJrJ3A==}

  end-of-stream@1.4.5:
    resolution: {integrity: sha512-ooEGc6HP26xXq/N+GCGOT0JKCLDGrq2bQUZrQ7gyrJiZANJ/8YDTxTpQBXGMn+WbIQXNVpyWymm7KYVICQnyOg==}

  entities@6.0.1:
    resolution: {integrity: sha512-aN97NXWF6AWBTahfVOIrB/NShkzi5H7F9r1s9mD3cDj4Ko5f2qhhVoYMibXF7GlLveb/D2ioWay8lxI97Ven3g==}
    engines: {node: '>=0.12'}

  env-paths@2.2.1:
    resolution: {integrity: sha512-+h1lkLKhZMTYjog1VEpJNG7NZJWcuc2DDk/qsqSTRRCOXiLjeQ1d1/udrUGhqMxUgAlwKNZ0cf2uqan5GLuS2A==}
    engines: {node: '>=6'}

  err-code@2.0.3:
    resolution: {integrity: sha512-2bmlRpNKBxT/CRmPOlyISQpNj+qSeYvcym/uT0Jx2bMOlKLtSy1ZmLuVxSEKKyor/N5yhvp/ZiG1oE3DEYMSFA==}

  error-stack-parser-es@1.0.5:
    resolution: {integrity: sha512-5qucVt2XcuGMcEGgWI7i+yZpmpByQ8J1lHhcL7PwqCwu9FPP3VUXzT4ltHe5i2z9dePwEHcDVOAfSnHsOlCXRA==}

  es-module-lexer@1.7.0:
    resolution: {integrity: sha512-jEQoCwk8hyb2AZziIOLhDqpm5+2ww5uIE6lkO/6jcOCusfk6LhMHpXXfBLXTZ7Ydyt0j4VoUQv6uGNYbdW+kBA==}

  esbuild@0.21.5:
    resolution: {integrity: sha512-mg3OPMV4hXywwpoDxu3Qda5xCKQi+vCTZq8S9J/EpkhB2HzKXq4SNFZE3+NK93JYxc8VMSep+lOUSC/RVKaBqw==}
    engines: {node: '>=12'}
    hasBin: true

  esbuild@0.25.10:
    resolution: {integrity: sha512-9RiGKvCwaqxO2owP61uQ4BgNborAQskMR6QusfWzQqv7AZOg5oGehdY2pRJMTKuwxd1IDBP4rSbI5lHzU7SMsQ==}
    engines: {node: '>=18'}
    hasBin: true

  esbuild@0.25.4:
    resolution: {integrity: sha512-8pgjLUcUjcgDg+2Q4NYXnPbo/vncAY4UmyaCm0jZevERqCHZIaWwdJHkf8XQtu4AxSKCdvrUbT0XUr1IdZzI8Q==}
    engines: {node: '>=18'}
    hasBin: true

  estree-walker@3.0.3:
    resolution: {integrity: sha512-7RUKfXgSMMkzt6ZuXmqapOurLGPPfgj6l9uRZ7lRGolvk0y2yocc35LdcxKC5PQZdn2DMqioAQ2NoWcrTKmm6g==}

  exit-hook@2.2.1:
    resolution: {integrity: sha512-eNTPlAD67BmP31LDINZ3U7HSF8l57TxOY2PmBJ1shpCvpnxBF93mWCE8YHBnXs8qiUZJc9WDcWIeC3a2HIAMfw==}
    engines: {node: '>=6'}

  expand-template@2.0.3:
    resolution: {integrity: sha512-XYfuKMvj4O35f/pOXLObndIRvyQ+/+6AhODh+OKWj9S9498pHHn/IMszH+gt0fBCRWMNfk1ZSp5x3AifmnI2vg==}
    engines: {node: '>=6'}

  expect-type@1.2.2:
    resolution: {integrity: sha512-JhFGDVJ7tmDJItKhYgJCGLOWjuK9vPxiXoUFLwLDc99NlmklilbiQJwoctZtt13+xMw91MCk/REan6MWHqDjyA==}
    engines: {node: '>=12.0.0'}

  exponential-backoff@3.1.2:
    resolution: {integrity: sha512-8QxYTVXUkuy7fIIoitQkPwGonB8F3Zj8eEO8Sqg9Zv/bkI7RJAzowee4gr81Hak/dUTpA2Z7VfQgoijjPNlUZA==}

  exsolve@1.0.7:
    resolution: {integrity: sha512-VO5fQUzZtI6C+vx4w/4BWJpg3s/5l+6pRQEHzFRM8WFi4XffSP1Z+4qi7GbjWbvRQEbdIco5mIMq+zX4rPuLrw==}

  fdir@6.5.0:
    resolution: {integrity: sha512-tIbYtZbucOs0BRGqPJkshJUYdL+SDH7dVM8gjy+ERp3WAUjLEFJE+02kanyHtwjWOnwrKYBiwAmM0p4kLJAnXg==}
    engines: {node: '>=12.0.0'}
    peerDependencies:
      picomatch: ^3 || ^4
    peerDependenciesMeta:
      picomatch:
        optional: true

  file-uri-to-path@1.0.0:
    resolution: {integrity: sha512-0Zt+s3L7Vf1biwWZ29aARiVYLx7iMGnEUl9x33fbB/j3jR81u/O2LbqK+Bm1CDSNDKVtJ/YjwY7TUd5SkeLQLw==}

  fs-constants@1.0.0:
    resolution: {integrity: sha512-y6OAwoSIf7FyjMIv94u+b5rdheZEjzR63GTyZJm5qh4Bi+2YgwLCcI/fPFZkL5PSixOt6ZNKm+w+Hfp/Bciwow==}

  fs-minipass@2.1.0:
    resolution: {integrity: sha512-V/JgOLFCS+R6Vcq0slCuaeWEdNC3ouDlJMNIsacH2VtALiu9mV4LPrHc5cDl8k5aw6J8jwgWWpiTo5RYhmIzvg==}
    engines: {node: '>= 8'}

  fs.realpath@1.0.0:
    resolution: {integrity: sha512-OO0pH2lK6a0hZnAdau5ItzHPI6pUlvI7jMVnxUQRtw4owF2wk8lOSabtGDCTP4Ggrg2MbGnWO9X8K1t4+fGMDw==}

  fsevents@2.3.3:
    resolution: {integrity: sha512-5xoDfX+fL7faATnagmWPpbFtwh/R77WmMMqqHGS65C3vvB0YHrgF+B1YmZ3441tMj5n63k0212XNoJwzlhffQw==}
    engines: {node: ^8.16.0 || ^10.6.0 || >=11.0.0}
    os: [darwin]

  gauge@4.0.4:
    resolution: {integrity: sha512-f9m+BEN5jkg6a0fZjleidjN51VE1X+mPFQ2DJ0uv1V39oCLCbsGe6yjbBnp7eK7z/+GAon99a3nHuqbuuthyPg==}
    engines: {node: ^12.13.0 || ^14.15.0 || >=16.0.0}
    deprecated: This package is no longer supported.

  get-tsconfig@4.11.0:
    resolution: {integrity: sha512-sNsqf7XKQ38IawiVGPOoAlqZo1DMrO7TU+ZcZwi7yLl7/7S0JwmoBMKz/IkUPhSoXM0Ng3vT0yB1iCe5XavDeQ==}

  github-from-package@0.0.0:
    resolution: {integrity: sha512-SyHy3T1v2NUXn29OsWdxmK6RwHD+vkj3v8en8AOBZ1wBQ/hCAQ5bAQTD02kW4W9tUp/3Qh6J8r9EvntiyCmOOw==}

  gl-wiretap@0.6.2:
    resolution: {integrity: sha512-fxy1XGiPkfzK+T3XKDbY7yaqMBmozCGvAFyTwaZA3imeZH83w7Hr3r3bYlMRWIyzMI/lDUvUMM/92LE2OwqFyQ==}

  gl@5.0.3:
    resolution: {integrity: sha512-toWmb3Rgli5Wl9ygjZeglFBVLDYMOomy+rXlVZVDCoIRV+6mQE5nY4NgQgokYIc5oQzc1pvWY9lQJ0hGn61ZUg==}
    engines: {node: '>=12.0.0'}

  glob-to-regexp@0.4.1:
    resolution: {integrity: sha512-lkX1HJXwyMcprw/5YUZc2s7DrpAiHB21/V+E1rHUrVNokkvB6bqMzT0VfV6/86ZNabt1k14YOIaT7nDvOX3Iiw==}

  glob@7.2.3:
    resolution: {integrity: sha512-nFR0zLpU2YCaRxwoCJvL6UvCH2JFyFVIvwTLsIf21AuHlMskA1hhTdk+LlYJtOlYt9v6dvszD2BGRqBL+iQK9Q==}
    deprecated: Glob versions prior to v9 are no longer supported

  glob@8.1.0:
    resolution: {integrity: sha512-r8hpEjiQEYlF2QU0df3dS+nxxSIreXQS1qRhMJM0Q5NDdR386C7jb7Hwwod8Fgiuex+k0GFjgft18yvxm5XoCQ==}
    engines: {node: '>=12'}
    deprecated: Glob versions prior to v9 are no longer supported

  glsl-tokenizer@2.1.5:
    resolution: {integrity: sha512-XSZEJ/i4dmz3Pmbnpsy3cKh7cotvFlBiZnDOwnj/05EwNp2XrhQ4XKJxT7/pDt4kp4YcpRSKz8eTV7S+mwV6MA==}

  gpu-mock.js@1.3.1:
    resolution: {integrity: sha512-+lbp8rQ0p1nTa6Gk6HoLiw4yM6JTpql82U+nCF3sZbX4FJWP9PzzF1018dW8K+pbmqRmhLHbn6Bjc6i6tgUpbA==}
    peerDependencies:
      gpu.js: ^2.10.3

  gpu.js@2.16.0:
    resolution: {integrity: sha512-ZKmWdRXi3F/9nim5ew2IPXZaMlSyqtMtVC8Itobjl+qYUgUqcBHxu8WKqK0AqIyjBVBl7A5ORo4Db2hzgrPd4A==}
    engines: {node: '>=8.0.0'}

  graceful-fs@4.2.11:
    resolution: {integrity: sha512-RbJ5/jmFcNNCcDV5o9eTnBLJ/HszWV0P73bc+Ff4nS/rJj+YaS6IGyiOL0VoBYX+l1Wrl3k63h/KrH+nhJ0XvQ==}

  has-unicode@2.0.1:
    resolution: {integrity: sha512-8Rf9Y83NBReMnx0gFzA8JImQACstCYWUplepDa9xprwwtmgEZUF0h/i5xSA625zB/I37EtrswSST6OXxwaaIJQ==}

  html-encoding-sniffer@4.0.0:
    resolution: {integrity: sha512-Y22oTqIU4uuPgEemfz7NDJz6OeKf12Lsu+QC+s3BVpda64lTiMYCyGwg5ki4vFxkMwQdeZDl2adZoqUgdFuTgQ==}
    engines: {node: '>=18'}

  http-cache-semantics@4.2.0:
    resolution: {integrity: sha512-dTxcvPXqPvXBQpq5dUr6mEMJX4oIEFv6bwom3FDwKRDsuIjjJGANqhBuoAn9c1RQJIdAKav33ED65E2ys+87QQ==}

  http-proxy-agent@5.0.0:
    resolution: {integrity: sha512-n2hY8YdoRE1i7r6M0w9DIw5GgZN0G25P8zLCRQ8rjXtTU3vsNFBI/vWK/UIeE6g5MUUz6avwAPXmL6Fy9D/90w==}
    engines: {node: '>= 6'}

  http-proxy-agent@7.0.2:
    resolution: {integrity: sha512-T1gkAiYYDWYx3V5Bmyu7HcfcvL7mUrTWiM6yOfa3PIphViJ/gFPbvidQ+veqSOHci/PxBcDabeUNCzpOODJZig==}
    engines: {node: '>= 14'}

  https-proxy-agent@5.0.1:
    resolution: {integrity: sha512-dFcAjpTQFgoLMzC2VwU+C/CbS7uRL0lWmxDITmqm7C+7F0Odmj6s9l6alZc6AELXhrnggM2CeWSXHGOdX2YtwA==}
    engines: {node: '>= 6'}

  https-proxy-agent@7.0.6:
    resolution: {integrity: sha512-vK9P5/iUfdl95AI+JVyUuIcVtd4ofvtrOr3HNtM2yxC9bnMbEdp3x01OhQNnjb8IJYi38VlTE3mBXwcfvywuSw==}
    engines: {node: '>= 14'}

  humanize-ms@1.2.1:
    resolution: {integrity: sha512-Fl70vYtsAFb/C06PTS9dZBo7ihau+Tu/DNCk/OyHhea07S+aeMWpFFkUaXRa8fI+ScZbEI8dfSxwY7gxZ9SAVQ==}

  iconv-lite@0.6.3:
    resolution: {integrity: sha512-4fCk79wshMdzMp2rH06qWrJE4iolqLhCUH+OiuIgU++RB0+94NlDL81atO7GX55uUKueo0txHNtvEyI6D7WdMw==}
    engines: {node: '>=0.10.0'}

  ieee754@1.2.1:
    resolution: {integrity: sha512-dcyqhDvX1C46lXZcVqCpK+FtMRQVdIMN6/Df5js2zouUsqG7I6sFxitIC+7KYK29KdXOLHdu9zL4sFnoVQnqaA==}

  imurmurhash@0.1.4:
    resolution: {integrity: sha512-JmXMZ6wuvDmLiHEml9ykzqO6lwFbof0GG4IkcGaENdCRDDmMVnny7s5HsIgHCbaq0w2MyPhDqkhTUgS2LU2PHA==}
    engines: {node: '>=0.8.19'}

  indent-string@4.0.0:
    resolution: {integrity: sha512-EdDDZu4A2OyIK7Lr/2zG+w5jmbuk1DVBnEwREQvBzspBJkCEbRa8GxU1lghYcaGJCnRWibjDXlq779X1/y5xwg==}
    engines: {node: '>=8'}

  infer-owner@1.0.4:
    resolution: {integrity: sha512-IClj+Xz94+d7irH5qRyfJonOdfTzuDaifE6ZPWfx0N0+/ATZCbuTPq2prFl526urkQd90WyUKIh1DfBQ2hMz9A==}

  inflight@1.0.6:
    resolution: {integrity: sha512-k92I/b08q4wvFscXCLvqfsHCrjrF7yiXsQuIVvVE7N82W3+aqpzuUdBbfhWcy/FZR3/4IgflMgKLOsvPDrGCJA==}
    deprecated: This module is not supported, and leaks memory. Do not use it. Check out lru-cache if you want a good and tested way to coalesce async requests by a key value, which is much more comprehensive and powerful.

  inherits@2.0.4:
    resolution: {integrity: sha512-k/vGaX4/Yla3WzyMCvTQOXYeIHvqOKtnqBduzTHpzpQZzAskKMhZ2K+EnBiSM9zGSoIFeMpXKxa4dYeZIQqewQ==}

  ini@1.3.8:
    resolution: {integrity: sha512-JV/yugV2uzW5iMRSiZAyDtQd+nxtUnjeLt0acNdw98kKLrvuRVyB80tsREOE7yvGVgalhZ6RNXCmEHkUKBKxew==}

  ip-address@10.0.1:
    resolution: {integrity: sha512-NWv9YLW4PoW2B7xtzaS3NCot75m6nK7Icdv0o3lfMceJVRfSoQwqD4wEH5rLwoKJwUiZ/rfpiVBhnaF0FK4HoA==}
    engines: {node: '>= 12'}

  is-arrayish@0.3.4:
    resolution: {integrity: sha512-m6UrgzFVUYawGBh1dUsWR5M2Clqic9RVXC/9f8ceNlv2IcO9j9J/z8UoCLPqtsPBFNzEpfR3xftohbfqDx8EQA==}

  is-fullwidth-code-point@3.0.0:
    resolution: {integrity: sha512-zymm5+u+sCsSWyD9qNaejV3DFvhCKclKdizYaJUuHA83RLjb7nSuGnddCHGv0hk+KY7BMAlsWeK4Ueg6EV6XQg==}
    engines: {node: '>=8'}

  is-lambda@1.0.1:
    resolution: {integrity: sha512-z7CMFGNrENq5iFB9Bqo64Xk6Y9sg+epq1myIcdHaGnbMTYOxvzsEtdYqQUylB7LxfkvgrrjP32T6Ywciio9UIQ==}

  is-potential-custom-element-name@1.0.1:
    resolution: {integrity: sha512-bCYeRA2rVibKZd+s2625gGnGF/t7DSqDs4dP7CrLA1m7jKWz6pps0LpYLJN8Q64HtmPKJ1hrN3nzPNKFEKOUiQ==}

  isarray@0.0.1:
    resolution: {integrity: sha512-D2S+3GLxWH+uhrNEcoh/fnmYeP8E8/zHl644d/jdA0g2uyXvy3sb0qxotE+ne0LtccHknQzWwZEzhak7oJ0COQ==}

  isexe@2.0.0:
    resolution: {integrity: sha512-RHxMLp9lnKHGHRng9QFhRCMbYAcVpn69smSGcq3f36xjgVVWThj4qqLbTLlq7Ssj8B+fIQ1EuCEGI2lKsyQeIw==}

  js-tokens@9.0.1:
    resolution: {integrity: sha512-mxa9E9ITFOt0ban3j6L5MpjwegGz6lBQmM1IJkWeBZGcMxto50+eWdjC/52xDbS2vy0k7vIMK0Fe2wfL9OQSpQ==}

  jsdom@27.0.0:
    resolution: {integrity: sha512-lIHeR1qlIRrIN5VMccd8tI2Sgw6ieYXSVktcSHaNe3Z5nE/tcPQYQWOq00wxMvYOsz+73eAkNenVvmPC6bba9A==}
    engines: {node: '>=20'}
    peerDependencies:
      canvas: ^3.0.0
    peerDependenciesMeta:
      canvas:
        optional: true

  kleur@4.1.5:
    resolution: {integrity: sha512-o+NO+8WrRiQEE4/7nwRJhN1HWpVmJm511pBHUxPLtp0BUISzlBplORYSmTclCnJvQq2tKu/sgl3xVpkc7ZWuQQ==}
    engines: {node: '>=6'}

  loupe@3.2.1:
    resolution: {integrity: sha512-CdzqowRJCeLU72bHvWqwRBBlLcMEtIvGrlvef74kMnV2AolS9Y8xUv1I0U/MNAWMhBlKIoyuEgoJ0t/bbwHbLQ==}

  lru-cache@11.2.2:
    resolution: {integrity: sha512-F9ODfyqML2coTIsQpSkRHnLSZMtkU8Q+mSfcaIyKwy58u+8k5nvAYeiNhsyMARvzNcXJ9QfWVrcPsC9e9rAxtg==}
    engines: {node: 20 || >=22}

  lru-cache@7.18.3:
    resolution: {integrity: sha512-jumlc0BIUrS3qJGgIkWZsyfAM7NCWiBcCDhnd+3NNM5KbBmLTgHVfWBcg6W+rLUsIpzpERPsvwUP7CckAQSOoA==}
    engines: {node: '>=12'}

  magic-string@0.30.19:
    resolution: {integrity: sha512-2N21sPY9Ws53PZvsEpVtNuSW+ScYbQdp4b9qUaL+9QkHUrGFKo56Lg9Emg5s9V/qrtNBmiR01sYhUOwu3H+VOw==}

  make-fetch-happen@10.2.1:
    resolution: {integrity: sha512-NgOPbRiaQM10DYXvN3/hhGVI2M5MtITFryzBGxHM5p4wnFxsVCbxkrBrDsk+EZ5OB4jEOT7AjDxtdF+KVEFT7w==}
    engines: {node: ^12.13.0 || ^14.15.0 || >=16.0.0}

  mdn-data@2.12.2:
    resolution: {integrity: sha512-IEn+pegP1aManZuckezWCO+XZQDplx1366JoVhTpMpBB1sPey/SbveZQUosKiKiGYjg1wH4pMlNgXbCiYgihQA==}

  mime@3.0.0:
    resolution: {integrity: sha512-jSCU7/VB1loIWBZe14aEYHU/+1UMEHoaO7qxCOVJOw9GgH72VAWppxNcjU+x9a2k3GSIBXNKxXQFqRvvZ7vr3A==}
    engines: {node: '>=10.0.0'}
    hasBin: true

  mimic-response@3.1.0:
    resolution: {integrity: sha512-z0yWI+4FDrrweS8Zmt4Ej5HdJmky15+L2e6Wgn3+iK5fWzb6T3fhNFq2+MeTRb064c6Wr4N/wv0DzQTjNzHNGQ==}
    engines: {node: '>=10'}

  miniflare@4.20251004.0:
    resolution: {integrity: sha512-XxQ/vZVp5yTbnwq83fJag9DL8ww5IBfzaFZzlxMWMo2wf7bfHPYMkE4VbeibMwdLI+Pkyddg4zIxMTOvvZNigg==}
    engines: {node: '>=18.0.0'}
    hasBin: true

  minimatch@3.1.2:
    resolution: {integrity: sha512-J7p63hRiAjw1NDEww1W7i37+ByIrOWO5XQQAzZ3VOcL0PNybwpfmV/N05zFAzwQ9USyEcX6t3UO+K5aqBQOIHw==}

  minimatch@5.1.6:
    resolution: {integrity: sha512-lKwV/1brpG6mBUFHtb7NUmtABCb2WZZmm2wNiOA5hAb8VdCS4B3dtMWyvcoViccwAW/COERjXLt0zP1zXUN26g==}
    engines: {node: '>=10'}

  minimist@1.2.8:
    resolution: {integrity: sha512-2yyAR8qBkN3YuheJanUpWC5U3bb5osDywNB8RzDVlDwDHbocAJveqqj1u8+SVD7jkWT4yvsHCpWqqWqAxb0zCA==}

  minipass-collect@1.0.2:
    resolution: {integrity: sha512-6T6lH0H8OG9kITm/Jm6tdooIbogG9e0tLgpY6mphXSm/A9u8Nq1ryBG+Qspiub9LjWlBPsPS3tWQ/Botq4FdxA==}
    engines: {node: '>= 8'}

  minipass-fetch@2.1.2:
    resolution: {integrity: sha512-LT49Zi2/WMROHYoqGgdlQIZh8mLPZmOrN2NdJjMXxYe4nkN6FUyuPuOAOedNJDrx0IRGg9+4guZewtp8hE6TxA==}
    engines: {node: ^12.13.0 || ^14.15.0 || >=16.0.0}

  minipass-flush@1.0.5:
    resolution: {integrity: sha512-JmQSYYpPUqX5Jyn1mXaRwOda1uQ8HP5KAT/oDSLCzt1BYRhQU0/hDtsB1ufZfEEzMZ9aAVmsBw8+FWsIXlClWw==}
    engines: {node: '>= 8'}

  minipass-pipeline@1.2.4:
    resolution: {integrity: sha512-xuIq7cIOt09RPRJ19gdi4b+RiNvDFYe5JH+ggNvBqGqpQXcru3PcRmOZuHBKWK1Txf9+cQ+HMVN4d6z46LZP7A==}
    engines: {node: '>=8'}

  minipass-sized@1.0.3:
    resolution: {integrity: sha512-MbkQQ2CTiBMlA2Dm/5cY+9SWFEN8pzzOXi6rlM5Xxq0Yqbda5ZQy9sU75a673FE9ZK0Zsbr6Y5iP6u9nktfg2g==}
    engines: {node: '>=8'}

  minipass@3.3.6:
    resolution: {integrity: sha512-DxiNidxSEK+tHG6zOIklvNOwm3hvCrbUrdtzY74U6HKTJxvIDfOUL5W5P2Ghd3DTkhhKPYGqeNUIh5qcM4YBfw==}
    engines: {node: '>=8'}

  minipass@5.0.0:
    resolution: {integrity: sha512-3FnjYuehv9k6ovOEbyOswadCDPX1piCfhV8ncmYtHOjuPwylVWsghTLo7rabjC3Rx5xD4HDx8Wm1xnMF7S5qFQ==}
    engines: {node: '>=8'}

  minizlib@2.1.2:
    resolution: {integrity: sha512-bAxsR8BVfj60DWXHE3u30oHzfl4G7khkSuPW+qvpd7jFRHm7dLxOjUk1EHACJ/hxLY8phGJ0YhYHZo7jil7Qdg==}
    engines: {node: '>= 8'}

  mkdirp-classic@0.5.3:
    resolution: {integrity: sha512-gKLcREMhtuZRwRAfqP3RFW+TK4JqApVBtOIftVgjuABpAtpxhPGaDcfvbhNvD0B8iD1oUr/txX35NjcaY6Ns/A==}

  mkdirp@1.0.4:
    resolution: {integrity: sha512-vVqVZQyf3WLx2Shd0qJ9xuvqgAyKPLAiqITEtqW0oIUjzo3PePDd6fW9iFz30ef7Ysp/oiWqbhszeGWW2T6Gzw==}
    engines: {node: '>=10'}
    hasBin: true

  ms@2.1.3:
    resolution: {integrity: sha512-6FlzubTLZG3J2a/NVCAleEhjzq5oxgHyaCU9yYXvcLsvoVaHJq/s5xXI6/XXP6tz7R9xAOtHnSO/tXtF3WRTlA==}

  nan@2.23.0:
    resolution: {integrity: sha512-1UxuyYGdoQHcGg87Lkqm3FzefucTa0NAiOcuRsDmysep3c1LVCRK2krrUDafMWtjSG04htvAmvg96+SDknOmgQ==}

  nanoid@3.3.11:
    resolution: {integrity: sha512-N8SpfPUnUp1bK+PMYW8qSWdl9U+wwNWI4QKxOYDy9JAro3WMX7p2OeVRF9v+347pnakNevPmiHhNmZ2HbFA76w==}
    engines: {node: ^10 || ^12 || ^13.7 || ^14 || >=15.0.1}
    hasBin: true

  napi-build-utils@2.0.0:
    resolution: {integrity: sha512-GEbrYkbfF7MoNaoh2iGG84Mnf/WZfB0GdGEsM8wz7Expx/LlWf5U8t9nvJKXSp3qr5IsEbK04cBGhol/KwOsWA==}

  negotiator@0.6.4:
    resolution: {integrity: sha512-myRT3DiWPHqho5PrJaIRyaMv2kgYf0mUVgBNOYMuCH5Ki1yEiQaf/ZJuQ62nvpc44wL5WDbTX7yGJi1Neevw8w==}
    engines: {node: '>= 0.6'}

  node-abi@3.78.0:
    resolution: {integrity: sha512-E2wEyrgX/CqvicaQYU3Ze1PFGjc4QYPGsjUrlYkqAE0WjHEZwgOsGMPMzkMse4LjJbDmaEuDX3CM036j5K2DSQ==}
    engines: {node: '>=10'}

  node-addon-api@7.1.1:
    resolution: {integrity: sha512-5m3bsyrjFWE1xf7nz7YXdN4udnVtXK6/Yfgn5qnahL6bCkf2yKt4k3nuTKAtT4r3IG8JNR2ncsIMdZuAzJjHQQ==}

  node-gyp@9.4.1:
    resolution: {integrity: sha512-OQkWKbjQKbGkMf/xqI1jjy3oCTgMKJac58G2+bjZb3fza6gW2YrCSdMQYaoTb70crvE//Gngr4f0AgVHmqHvBQ==}
    engines: {node: ^12.13 || ^14.13 || >=16}
    hasBin: true

  nopt@6.0.0:
    resolution: {integrity: sha512-ZwLpbTgdhuZUnZzjd7nb1ZV+4DoiC6/sfiVKok72ym/4Tlf+DFdlHYmT2JPmcNNWV6Pi3SDf1kT+A4r9RTuT9g==}
    engines: {node: ^12.13.0 || ^14.15.0 || >=16.0.0}
    hasBin: true

  npmlog@6.0.2:
    resolution: {integrity: sha512-/vBvz5Jfr9dT/aFWd0FIRf+T/Q2WBsLENygUaFUqstqsycmZAP/t5BvFJTK0viFmSUxiUKTUplWy5vt+rvKIxg==}
    engines: {node: ^12.13.0 || ^14.15.0 || >=16.0.0}
    deprecated: This package is no longer supported.

  ohash@2.0.11:
    resolution: {integrity: sha512-RdR9FQrFwNBNXAr4GixM8YaRZRJ5PUWbKYbE5eOsrwAjJW0q2REGcf79oYPsLyskQCZG1PLN+S/K1V00joZAoQ==}

  once@1.4.0:
    resolution: {integrity: sha512-lNaJgI+2Q5URQBkccEKHTQOPaXdUxnZZElQTZY0MFUAuaEqe1E+Nyvgdz/aIyNi6Z9MzO5dv1H8n58/GELp3+w==}

  p-map@4.0.0:
    resolution: {integrity: sha512-/bjOqmgETBYB5BoEeGVea8dmvHb2m9GLy1E9W43yeyfP6QQCZGFNa+XRceJEuDB6zqr+gKpIAmlLebMpykw/MQ==}
    engines: {node: '>=10'}

  parse5@7.3.0:
    resolution: {integrity: sha512-IInvU7fabl34qmi9gY8XOVxhYyMyuH2xUNpb2q8/Y+7552KlejkRvqvD19nMoUW/uQGGbqNpA6Tufu5FL5BZgw==}

  path-is-absolute@1.0.1:
    resolution: {integrity: sha512-AVbw3UJ2e9bq64vSaS9Am0fje1Pa8pbGqTTsmXfaIiMpnr5DlDhfJOuLj9Sf95ZPVDAUerDfEk88MPmPe7UCQg==}
    engines: {node: '>=0.10.0'}

  path-to-regexp@6.3.0:
    resolution: {integrity: sha512-Yhpw4T9C6hPpgPeA28us07OJeqZ5EzQTkbfwuhsUg0c237RomFoETJgmp2sa3F/41gfLE6G5cqcYwznmeEeOlQ==}

  pathe@2.0.3:
    resolution: {integrity: sha512-WUjGcAqP1gQacoQe+OBJsFA7Ld4DyXuUIjZ5cc75cLHvJ7dtNsTugphxIADwspS+AraAUePCKrSVtPLFj/F88w==}

  pathval@2.0.1:
    resolution: {integrity: sha512-//nshmD55c46FuFw26xV/xFAaB5HF9Xdap7HJBBnrKdAd6/GxDBaNA1870O79+9ueg61cZLSVc+OaFlfmObYVQ==}
    engines: {node: '>= 14.16'}

  picocolors@1.1.1:
    resolution: {integrity: sha512-xceH2snhtb5M9liqDsmEw56le376mTZkEX/jEb/RxNFyegNul7eNslCXP9FDj/Lcu0X8KEyMceP2ntpaHrDEVA==}

  picomatch@4.0.3:
    resolution: {integrity: sha512-5gTmgEY/sqK6gFXLIsQNH19lWb4ebPDLA4SdLP7dsWkIXHWlG66oPuVvXSGFPppYZz8ZDZq0dYYrbHfBCVUb1Q==}
    engines: {node: '>=12'}

  postcss@8.5.6:
    resolution: {integrity: sha512-3Ybi1tAuwAP9s0r1UQ2J4n5Y0G05bJkpUIO0/bI9MhwmD70S5aTWbXGBwxHrelT+XM1k6dM0pk+SwNkpTRN7Pg==}
    engines: {node: ^10 || ^12 || >=14}

  prebuild-install@7.1.3:
    resolution: {integrity: sha512-8Mf2cbV7x1cXPUILADGI3wuhfqWvtiLA1iclTDbFRZkgRQS0NqsPZphna9V+HyTEadheuPmjaJMsbzKQFOzLug==}
    engines: {node: '>=10'}
    hasBin: true

  promise-inflight@1.0.1:
    resolution: {integrity: sha512-6zWPyEOFaQBJYcGMHBKTKJ3u6TBsnMFOIZSa6ce1e/ZrrsOlnHRHbabMjLiBYKp+n44X9eUI6VUPaukCXHuG4g==}
    peerDependencies:
      bluebird: '*'
    peerDependenciesMeta:
      bluebird:
        optional: true

  promise-retry@2.0.1:
    resolution: {integrity: sha512-y+WKFlBR8BGXnsNlIHFGPZmyDf3DFMoLhaflAnyZgV6rG6xu+JwesTo2Q9R6XwYmtmwAFCkAk3e35jEdoeh/3g==}
    engines: {node: '>=10'}

  pump@3.0.3:
    resolution: {integrity: sha512-todwxLMY7/heScKmntwQG8CXVkWUOdYxIvY2s0VWAAMh/nd8SoYiRaKjlr7+iCs984f2P8zvrfWcDDYVb73NfA==}

  punycode@2.3.1:
    resolution: {integrity: sha512-vYt7UD1U9Wg6138shLtLOvdAu+8DsC/ilFtEVHcH+wydcSpNE20AfSOduf6MkRFahL5FY7X1oU7nKVZFtfq8Fg==}
    engines: {node: '>=6'}

  rc@1.2.8:
    resolution: {integrity: sha512-y3bGgqKj3QBdxLbLkomlohkvsA8gdAiUQlSBJnBhfn+BPxg4bc62d8TcBW15wavDfgexCgccckhcZvywyQYPOw==}
    hasBin: true

  readable-stream@1.0.34:
    resolution: {integrity: sha512-ok1qVCJuRkNmvebYikljxJA/UEsKwLl2nI1OmaqAu4/UE+h0wKCHok4XkL/gvi39OacXvw59RJUOFUkDib2rHg==}

  readable-stream@3.6.2:
    resolution: {integrity: sha512-9u/sniCrY3D5WdsERHzHE4G2YCXqoG5FTHUiCC4SIbr6XcLZBY05ya9EKjYek9O5xOAwjGq+1JdGBAS7Q9ScoA==}
    engines: {node: '>= 6'}

  require-from-string@2.0.2:
    resolution: {integrity: sha512-Xf0nWe6RseziFMu+Ap9biiUbmplq6S9/p+7w7YXP/JBHhrUDDUhwa+vANyubuqfZWTveU//DYVGsDG7RKL/vEw==}
    engines: {node: '>=0.10.0'}

  resolve-pkg-maps@1.0.0:
    resolution: {integrity: sha512-seS2Tj26TBVOC2NIc2rOe2y2ZO7efxITtLZcGSOnHHNOQ7CkiUBfw0Iw2ck6xkIhPwLhKNLS8BO+hEpngQlqzw==}

  retry@0.12.0:
    resolution: {integrity: sha512-9LkiTwjUh6rT555DtE9rTX+BKByPfrMzEAtnlEtdEwr3Nkffwiihqe2bWADg+OQRjt9gl6ICdmB/ZFDCGAtSow==}
    engines: {node: '>= 4'}

  rimraf@3.0.2:
    resolution: {integrity: sha512-JZkJMZkAGFFPP2YqXZXPbMlMBgsxzE8ILs4lMIX/2o0L9UBw9O/Y3o6wFw/i9YLapcUJWwqbi3kdxIPdC62TIA==}
    deprecated: Rimraf versions prior to v4 are no longer supported
    hasBin: true

  rollup@4.52.4:
    resolution: {integrity: sha512-CLEVl+MnPAiKh5pl4dEWSyMTpuflgNQiLGhMv8ezD5W/qP8AKvmYpCOKRRNOh7oRKnauBZ4SyeYkMS+1VSyKwQ==}
    engines: {node: '>=18.0.0', npm: '>=8.0.0'}
    hasBin: true

  rrweb-cssom@0.8.0:
    resolution: {integrity: sha512-guoltQEx+9aMf2gDZ0s62EcV8lsXR+0w8915TC3ITdn2YueuNjdAYh/levpU9nFaoChh9RUS5ZdQMrKfVEN9tw==}

  safe-buffer@5.2.1:
    resolution: {integrity: sha512-rp3So07KcdmmKbGvgaNxQSJr7bGVSVk5S9Eq1F+ppbRo70+YeaDxkw5Dd8NPN+GD6bjnYm2VuPuCXmpuYvmCXQ==}

  safer-buffer@2.1.2:
    resolution: {integrity: sha512-YZo3K82SD7Riyi0E1EQPojLz7kpepnSQI9IyPbHHg1XXXevb5dJI7tpyN2ADxGcQbHG7vcyRHk0cbwqcQriUtg==}

  saxes@6.0.0:
    resolution: {integrity: sha512-xAg7SOnEhrm5zI3puOOKyy1OMcMlIJZYNJY7xLBwSze0UjhPLnWfj2GF2EpT0jmzaJKIWKHLsaSSajf35bcYnA==}
    engines: {node: '>=v12.22.7'}

  semver@7.7.2:
    resolution: {integrity: sha512-RF0Fw+rO5AMf9MAyaRXI4AV0Ulj5lMHqVxxdSgiVbixSCXoEmmX/jk0CuJw4+3SqroYO9VoUh+HcuJivvtJemA==}
    engines: {node: '>=10'}
    hasBin: true

  set-blocking@2.0.0:
    resolution: {integrity: sha512-KiKBS8AnWGEyLzofFfmvKwpdPzqiy16LvQfK3yv/fVH7Bj13/wl3JSR1J+rfgRE9q7xUJK4qvgS8raSOeLUehw==}

  sharp@0.33.5:
    resolution: {integrity: sha512-haPVm1EkS9pgvHrQ/F3Xy+hgcuMV0Wm9vfIBSiwZ05k+xgb0PkBQpGsAA/oWdDobNaZTH5ppvHtzCFbnSEwHVw==}
    engines: {node: ^18.17.0 || ^20.3.0 || >=21.0.0}

  siginfo@2.0.0:
    resolution: {integrity: sha512-ybx0WO1/8bSBLEWXZvEd7gMW3Sn3JFlW3TvX1nREbDLRNQNaeNN8WK0meBwPdAaOI7TtRRRJn/Es1zhrrCHu7g==}

  signal-exit@3.0.7:
    resolution: {integrity: sha512-wnD2ZE+l+SPC/uoS0vXeE9L1+0wuaMqKlfz9AMUo38JsyLSBWSFcHR1Rri62LZc12vLr1gb3jl7iwQhgwpAbGQ==}

  simple-concat@1.0.1:
    resolution: {integrity: sha512-cSFtAPtRhljv69IK0hTVZQ+OfE9nePi/rtJmw5UjHeVyVroEqJXP1sFztKUy1qU+xvz3u/sfYJLa947b7nAN2Q==}

  simple-get@4.0.1:
    resolution: {integrity: sha512-brv7p5WgH0jmQJr1ZDDfKDOSeWWg+OVypG99A/5vYGPqJ6pxiaHLy8nxtFjBA7oMa01ebA9gfh1uMCFqOuXxvA==}

  simple-swizzle@0.2.4:
    resolution: {integrity: sha512-nAu1WFPQSMNr2Zn9PGSZK9AGn4t/y97lEm+MXTtUDwfP0ksAIX4nO+6ruD9Jwut4C49SB1Ws+fbXsm/yScWOHw==}

  smart-buffer@4.2.0:
    resolution: {integrity: sha512-94hK0Hh8rPqQl2xXc3HsaBoOXKV20MToPkcXvwbISWLEs+64sBq5kFgn2kJDHb1Pry9yrP0dxrCI9RRci7RXKg==}
    engines: {node: '>= 6.0.0', npm: '>= 3.0.0'}

  socks-proxy-agent@7.0.0:
    resolution: {integrity: sha512-Fgl0YPZ902wEsAyiQ+idGd1A7rSFx/ayC1CQVMw5P+EQx2V0SgpGtf6OKFhVjPflPUl9YMmEOnmfjCdMUsygww==}
    engines: {node: '>= 10'}

  socks@2.8.7:
    resolution: {integrity: sha512-HLpt+uLy/pxB+bum/9DzAgiKS8CX1EvbWxI4zlmgGCExImLdiad2iCwXT5Z4c9c3Eq8rP2318mPW2c+QbtjK8A==}
    engines: {node: '>= 10.0.0', npm: '>= 3.0.0'}

  source-map-js@1.2.1:
    resolution: {integrity: sha512-UXWMKhLOwVKb728IUtQPXxfYU+usdybtUrK/8uGE8CQMvrhOpwvzDBwj0QhSL7MQc7vIsISBG8VQ8+IDQxpfQA==}
    engines: {node: '>=0.10.0'}

  ssri@9.0.1:
    resolution: {integrity: sha512-o57Wcn66jMQvfHG1FlYbWeZWW/dHZhJXjpIcTfXldXEk5nz5lStPo3mK0OJQfGR3RbZUlbISexbljkJzuEj/8Q==}
    engines: {node: ^12.13.0 || ^14.15.0 || >=16.0.0}

  stackback@0.0.2:
    resolution: {integrity: sha512-1XMJE5fQo1jGH6Y/7ebnwPOBEkIEnT4QF32d5R1+VXdXveM0IBMJt8zfaxX1P3QhVwrYe+576+jkANtSS2mBbw==}

  std-env@3.9.0:
    resolution: {integrity: sha512-UGvjygr6F6tpH7o2qyqR6QYpwraIjKSdtzyBdyytFOHmPZY917kwdwLG0RbOjWOnKmnm3PeHjaoLLMie7kPLQw==}

  stoppable@1.1.0:
    resolution: {integrity: sha512-KXDYZ9dszj6bzvnEMRYvxgeTHU74QBFL54XKtP3nyMuJ81CFYtABZ3bAzL2EdFUaEwJOBOgENyFj3R7oTzDyyw==}
    engines: {node: '>=4', npm: '>=6'}

  string-width@4.2.3:
    resolution: {integrity: sha512-wKyQRQpjJ0sIp62ErSZdGsjMJWsap5oRNihHhu6G7JVO/9jIB6UyevL+tXuOqrng8j/cxKTWyWUwvSTriiZz/g==}
    engines: {node: '>=8'}

  string_decoder@0.10.31:
    resolution: {integrity: sha512-ev2QzSzWPYmy9GuqfIVildA4OdcGLeFZQrq5ys6RtiuF+RQQiZWr8TZNyAcuVXyQRYfEO+MsoB/1BuQVhOJuoQ==}

  string_decoder@1.3.0:
    resolution: {integrity: sha512-hkRX8U1WjJFd8LsDJ2yQ/wWWxaopEsABU1XfkM8A+j0+85JAGppt16cr1Whg6KIbb4okU6Mql6BOj+uup/wKeA==}

  strip-ansi@6.0.1:
    resolution: {integrity: sha512-Y38VPSHcqkFrCpFnQ9vuSXmquuv5oXOKpGeT6aGrr3o3Gc9AlVa6JBfUSOCnbxGGZF+/0ooI7KrPuUSztUdU5A==}
    engines: {node: '>=8'}

  strip-json-comments@2.0.1:
    resolution: {integrity: sha512-4gB8na07fecVVkOI6Rs4e7T6NOTki5EmL7TUduTs6bu3EdnSycntVJ4re8kgZA+wx9IueI2Y11bfbgwtzuE0KQ==}
    engines: {node: '>=0.10.0'}

  strip-literal@3.1.0:
    resolution: {integrity: sha512-8r3mkIM/2+PpjHoOtiAW8Rg3jJLHaV7xPwG+YRGrv6FP0wwk/toTpATxWYOW0BKdWwl82VT2tFYi5DlROa0Mxg==}

  supports-color@10.2.2:
    resolution: {integrity: sha512-SS+jx45GF1QjgEXQx4NJZV9ImqmO2NPz5FNsIHrsDjh2YsHnawpan7SNQ1o8NuhrbHZy9AZhIoCUiCeaW/C80g==}
    engines: {node: '>=18'}

  symbol-tree@3.2.4:
    resolution: {integrity: sha512-9QNk5KwDF+Bvz+PyObkmSYjI5ksVUYtjW7AU22r2NKcfLJcXp96hkDWU3+XndOsUb+AQ9QhfzfCT2O+CNWT5Tw==}

  tar-fs@2.1.4:
    resolution: {integrity: sha512-mDAjwmZdh7LTT6pNleZ05Yt65HC3E+NiQzl672vQG38jIrehtJk/J3mNwIg+vShQPcLF/LV7CMnDW6vjj6sfYQ==}

  tar-stream@2.2.0:
    resolution: {integrity: sha512-ujeqbceABgwMZxEJnk2HDY2DlnUZ+9oEcb1KzTVfYHio0UE6dG71n60d8D2I4qNvleWrrXpmjpt7vZeF1LnMZQ==}
    engines: {node: '>=6'}

  tar@6.2.1:
    resolution: {integrity: sha512-DZ4yORTwrbTj/7MZYq2w+/ZFdI6OZ/f9SFHR+71gIVUZhOQPHzVCLpvRnPgyaMpfWxxk/4ONva3GQSyNIKRv6A==}
    engines: {node: '>=10'}

  through2@0.6.5:
    resolution: {integrity: sha512-RkK/CCESdTKQZHdmKICijdKKsCRVHs5KsLZ6pACAmF/1GPUQhonHSXWNERctxEp7RmvjdNbZTL5z9V7nSCXKcg==}

  tinybench@2.9.0:
    resolution: {integrity: sha512-0+DUvqWMValLmha6lr4kD8iAMK1HzV0/aKnCtWb9v9641TnP/MFb7Pc2bxoxQjTXAErryXVgUOfv2YqNllqGeg==}

  tinyexec@0.3.2:
    resolution: {integrity: sha512-KQQR9yN7R5+OSwaK0XQoj22pwHoTlgYqmUscPYoknOoWCWfj/5/ABTMRi69FrKU5ffPVh5QcFikpWJI/P1ocHA==}

  tinyglobby@0.2.15:
    resolution: {integrity: sha512-j2Zq4NyQYG5XMST4cbs02Ak8iJUdxRM0XI5QyxXuZOzKOINmWurp3smXu3y5wDcJrptwpSjgXHzIQxR0omXljQ==}
    engines: {node: '>=12.0.0'}

  tinypool@1.1.1:
    resolution: {integrity: sha512-Zba82s87IFq9A9XmjiX5uZA/ARWDrB03OHlq+Vw1fSdt0I+4/Kutwy8BP4Y/y/aORMo61FQ0vIb5j44vSo5Pkg==}
    engines: {node: ^18.0.0 || >=20.0.0}

  tinyrainbow@2.0.0:
    resolution: {integrity: sha512-op4nsTR47R6p0vMUUoYl/a+ljLFVtlfaXkLQmqfLR1qHma1h/ysYk4hEXZ880bf2CYgTskvTa/e196Vd5dDQXw==}
    engines: {node: '>=14.0.0'}

  tinyspy@4.0.4:
    resolution: {integrity: sha512-azl+t0z7pw/z958Gy9svOTuzqIk6xq+NSheJzn5MMWtWTFywIacg2wUlzKFGtt3cthx0r2SxMK0yzJOR0IES7Q==}
    engines: {node: '>=14.0.0'}

  tldts-core@7.0.16:
    resolution: {integrity: sha512-XHhPmHxphLi+LGbH0G/O7dmUH9V65OY20R7vH8gETHsp5AZCjBk9l8sqmRKLaGOxnETU7XNSDUPtewAy/K6jbA==}

  tldts@7.0.16:
    resolution: {integrity: sha512-5bdPHSwbKTeHmXrgecID4Ljff8rQjv7g8zKQPkCozRo2HWWni+p310FSn5ImI+9kWw9kK4lzOB5q/a6iv0IJsw==}
    hasBin: true

  tough-cookie@6.0.0:
    resolution: {integrity: sha512-kXuRi1mtaKMrsLUxz3sQYvVl37B0Ns6MzfrtV5DvJceE9bPyspOqk9xxv7XbZWcfLWbFmm997vl83qUWVJA64w==}
    engines: {node: '>=16'}

  tr46@6.0.0:
    resolution: {integrity: sha512-bLVMLPtstlZ4iMQHpFHTR7GAGj2jxi8Dg0s2h2MafAE4uSWF98FC/3MomU51iQAMf8/qDUbKWf5GxuvvVcXEhw==}
    engines: {node: '>=20'}

  tslib@2.8.1:
    resolution: {integrity: sha512-oJFu94HQb+KVduSUQL7wnpmqnfmLsOA/nAh6b6EH0wCEoK0/mPeXU6c3wKDV83MkOuHPRHtSXKKU99IBazS/2w==}

  tsx@4.20.6:
    resolution: {integrity: sha512-ytQKuwgmrrkDTFP4LjR0ToE2nqgy886GpvRSpU0JAnrdBYppuY5rLkRUYPU1yCryb24SsKBTL/hlDQAEFVwtZg==}
    engines: {node: '>=18.0.0'}
    hasBin: true

  tunnel-agent@0.6.0:
    resolution: {integrity: sha512-McnNiV1l8RYeY8tBgEpuodCC1mLUdbSN+CYBL7kJsJNInOP8UjDDEwdk6Mw60vdLLrr5NHKZhMAOSrR2NZuQ+w==}

  typescript@5.9.3:
    resolution: {integrity: sha512-jl1vZzPDinLr9eUt3J/t7V6FgNEw9QjvBPdysz9KfQDD41fQrC2Y4vKQdiaUpFT4bXlb1RHhLpp8wtm6M5TgSw==}
    engines: {node: '>=14.17'}
    hasBin: true

  ufo@1.6.1:
    resolution: {integrity: sha512-9a4/uxlTWJ4+a5i0ooc1rU7C7YOw3wT+UGqdeNNHWnOF9qcMBgLRS+4IYUqbczewFx4mLEig6gawh7X6mFlEkA==}

  undici-types@6.21.0:
    resolution: {integrity: sha512-iwDZqg0QAGrg9Rav5H4n0M64c3mkR59cJ6wQp+7C4nI0gsmExaedaYLNO44eT4AtBBwjbTiGPMlt2Md0T9H9JQ==}

  undici@7.14.0:
    resolution: {integrity: sha512-Vqs8HTzjpQXZeXdpsfChQTlafcMQaaIwnGwLam1wudSSjlJeQ3bw1j+TLPePgrCnCpUXx7Ba5Pdpf5OBih62NQ==}
    engines: {node: '>=20.18.1'}

  unenv@2.0.0-rc.21:
    resolution: {integrity: sha512-Wj7/AMtE9MRnAXa6Su3Lk0LNCfqDYgfwVjwRFVum9U7wsto1imuHqk4kTm7Jni+5A0Hn7dttL6O/zjvUvoo+8A==}

  unique-filename@2.0.1:
    resolution: {integrity: sha512-ODWHtkkdx3IAR+veKxFV+VBkUMcN+FaqzUUd7IZzt+0zhDZFPFxhlqwPF3YQvMHx1TD0tdgYl+kuPnJ8E6ql7A==}
    engines: {node: ^12.13.0 || ^14.15.0 || >=16.0.0}

  unique-slug@3.0.0:
    resolution: {integrity: sha512-8EyMynh679x/0gqE9fT9oilG+qEt+ibFyqjuVTsZn1+CMxH+XLlpvr2UZx4nVcCwTpx81nICr2JQFkM+HPLq4w==}
    engines: {node: ^12.13.0 || ^14.15.0 || >=16.0.0}

  util-deprecate@1.0.2:
    resolution: {integrity: sha512-EPD5q1uXyFxJpCrLnCc1nHnq3gOa6DZBocAIiI2TaSCA7VCJ1UJDMagCzIkXNsUYfD1daK//LTEQ8xiIbrHtcw==}

  vite-node@3.2.4:
    resolution: {integrity: sha512-EbKSKh+bh1E1IFxeO0pg1n4dvoOTt0UDiXMd/qn++r98+jPO1xtJilvXldeuQ8giIB5IkpjCgMleHMNEsGH6pg==}
    engines: {node: ^18.0.0 || ^20.0.0 || >=22.0.0}
    hasBin: true

  vite@5.4.20:
    resolution: {integrity: sha512-j3lYzGC3P+B5Yfy/pfKNgVEg4+UtcIJcVRt2cDjIOmhLourAqPqf8P7acgxeiSgUB7E3p2P8/3gNIgDLpwzs4g==}
    engines: {node: ^18.0.0 || >=20.0.0}
    hasBin: true
    peerDependencies:
      '@types/node': ^18.0.0 || >=20.0.0
      less: '*'
      lightningcss: ^1.21.0
      sass: '*'
      sass-embedded: '*'
      stylus: '*'
      sugarss: '*'
      terser: ^5.4.0
    peerDependenciesMeta:
      '@types/node':
        optional: true
      less:
        optional: true
      lightningcss:
        optional: true
      sass:
        optional: true
      sass-embedded:
        optional: true
      stylus:
        optional: true
      sugarss:
        optional: true
      terser:
        optional: true

  vitest@3.2.4:
    resolution: {integrity: sha512-LUCP5ev3GURDysTWiP47wRRUpLKMOfPh+yKTx3kVIEiu5KOMeqzpnYNsKyOoVrULivR8tLcks4+lga33Whn90A==}
    engines: {node: ^18.0.0 || ^20.0.0 || >=22.0.0}
    hasBin: true
    peerDependencies:
      '@edge-runtime/vm': '*'
      '@types/debug': ^4.1.12
      '@types/node': ^18.0.0 || ^20.0.0 || >=22.0.0
      '@vitest/browser': 3.2.4
      '@vitest/ui': 3.2.4
      happy-dom: '*'
      jsdom: '*'
    peerDependenciesMeta:
      '@edge-runtime/vm':
        optional: true
      '@types/debug':
        optional: true
      '@types/node':
        optional: true
      '@vitest/browser':
        optional: true
      '@vitest/ui':
        optional: true
      happy-dom:
        optional: true
      jsdom:
        optional: true

  w3c-xmlserializer@5.0.0:
    resolution: {integrity: sha512-o8qghlI8NZHU1lLPrpi2+Uq7abh4GGPpYANlalzWxyWteJOCsr/P+oPBA49TOLu5FTZO4d3F9MnWJfiMo4BkmA==}
    engines: {node: '>=18'}

  webgpu@0.1.16:
    resolution: {integrity: sha512-KAXn/f8lnL8o4B718zzdfi1l0nEWQpuoWlC1L5WM/svAbeHjShCEI0l5ZcZBEEUm9FF3ZTgRjWk8iwbJfnGKTA==}
    engines: {node: '>= 13.0.0'}

  webidl-conversions@8.0.0:
    resolution: {integrity: sha512-n4W4YFyz5JzOfQeA8oN7dUYpR+MBP3PIUsn2jLjWXwK5ASUzt0Jc/A5sAUZoCYFJRGF0FBKJ+1JjN43rNdsQzA==}
    engines: {node: '>=20'}

  whatwg-encoding@3.1.1:
    resolution: {integrity: sha512-6qN4hJdMwfYBtE3YBTTHhoeuUrDBPZmbQaxWAqSALV/MeEnR5z1xd8UKud2RAkFoPkmB+hli1TZSnyi84xz1vQ==}
    engines: {node: '>=18'}

  whatwg-mimetype@4.0.0:
    resolution: {integrity: sha512-QaKxh0eNIi2mE9p2vEdzfagOKHCcj1pJ56EEHGQOVxp8r9/iszLUUV7v89x9O1p/T+NlTM5W7jW6+cz4Fq1YVg==}
    engines: {node: '>=18'}

  whatwg-url@15.1.0:
    resolution: {integrity: sha512-2ytDk0kiEj/yu90JOAp44PVPUkO9+jVhyf+SybKlRHSDlvOOZhdPIrr7xTH64l4WixO2cP+wQIcgujkGBPPz6g==}
    engines: {node: '>=20'}

  which@2.0.2:
    resolution: {integrity: sha512-BLI3Tl1TW3Pvl70l3yq3Y64i+awpwXqsGBYWkkqMtnbXgrMD+yj7rhW0kuEDxzJaYXGjEW5ogapKNMEKNMjibA==}
    engines: {node: '>= 8'}
    hasBin: true

  why-is-node-running@2.3.0:
    resolution: {integrity: sha512-hUrmaWBdVDcxvYqnyh09zunKzROWjbZTiNy8dBEjkS7ehEDQibXJ7XvlmtbwuTclUiIyN+CyXQD4Vmko8fNm8w==}
    engines: {node: '>=8'}
    hasBin: true

  wide-align@1.1.5:
    resolution: {integrity: sha512-eDMORYaPNZ4sQIuuYPDHdQvf4gyCF9rEEV/yPxGfwPkRodwEgiMUUXTx/dex+Me0wxx53S+NgUHaP7y3MGlDmg==}

  workerd@1.20251004.0:
    resolution: {integrity: sha512-1YajTH54RdrQrO5FY1HuH1t87H3bWjbM4MtOTF6XdPQL8LxVWACC46aGjmhyVJKMQNLECs64d+AYFGxVrFTOAA==}
    engines: {node: '>=16'}
    hasBin: true

  wrangler@4.42.1:
    resolution: {integrity: sha512-Oia5SmGmfUWfz/k5aklrE429VMiMMZkjc1EhF1nrANElCOwBTTBY1shsfhkg9F0vG8ZtHzx1rJvYfaQvct498g==}
    engines: {node: '>=18.0.0'}
    hasBin: true
    peerDependencies:
      '@cloudflare/workers-types': ^4.20251004.0
    peerDependenciesMeta:
      '@cloudflare/workers-types':
        optional: true

  wrappy@1.0.2:
    resolution: {integrity: sha512-l4Sp/DRseor9wL6EvV2+TuQn63dMkPjZ/sp9XkghTEbV9KlPS1xUsZ3u7/IQO4wxtcFB4bgpQPRcR3QCvezPcQ==}

  ws@8.18.0:
    resolution: {integrity: sha512-8VbfWfHLbbwu3+N6OKsOMpBdT4kXPDDB9cJk2bJ6mh9ucxdlnNvH1e+roYkKmN9Nxw2yjz7VzeO9oOz2zJ04Pw==}
    engines: {node: '>=10.0.0'}
    peerDependencies:
      bufferutil: ^4.0.1
      utf-8-validate: '>=5.0.2'
    peerDependenciesMeta:
      bufferutil:
        optional: true
      utf-8-validate:
        optional: true

  ws@8.18.3:
    resolution: {integrity: sha512-PEIGCY5tSlUt50cqyMXfCzX+oOPqN0vuGqWzbcJ2xvnkzkq46oOpz7dQaTDBdfICb4N14+GARUDw2XV2N4tvzg==}
    engines: {node: '>=10.0.0'}
    peerDependencies:
      bufferutil: ^4.0.1
      utf-8-validate: '>=5.0.2'
    peerDependenciesMeta:
      bufferutil:
        optional: true
      utf-8-validate:
        optional: true

  xml-name-validator@5.0.0:
    resolution: {integrity: sha512-EvGK8EJ3DhaHfbRlETOWAS5pO9MZITeauHKJyb8wyajUfQUenkIg2MvLDTZ4T/TgIcm3HU0TFBgWWboAZ30UHg==}
    engines: {node: '>=18'}

  xmlchars@2.2.0:
    resolution: {integrity: sha512-JZnDKK8B0RCDw84FNdDAIpZK+JuJw+s7Lz8nksI7SIuU3UXJJslUthsi+uWBUYOwPFwW7W7PRLRfUKpxjtjFCw==}

  xtend@4.0.2:
    resolution: {integrity: sha512-LKYU1iAXJXUgAXn9URjiu+MWhyUXHsvfp7mcuYm9dSUKK0/CjtrUwFAxD82/mCWbtLsGjFIad0wIsod4zrTAEQ==}
    engines: {node: '>=0.4'}

  yallist@4.0.0:
    resolution: {integrity: sha512-3wdGidZyq5PB084XLES5TpOSRA3wjXAlIWMhum2kRcv/41Sn2emQ0dycQW4uZXLejwKvg6EsvbdlVL+FYEct7A==}

  youch-core@0.3.3:
    resolution: {integrity: sha512-ho7XuGjLaJ2hWHoK8yFnsUGy2Y5uDpqSTq1FkHLK4/oqKtyUU1AFbOOxY4IpC9f0fTLjwYbslUz0Po5BpD1wrA==}

  youch@4.1.0-beta.10:
    resolution: {integrity: sha512-rLfVLB4FgQneDr0dv1oddCVZmKjcJ6yX6mS4pU82Mq/Dt9a3cLZQ62pDBL4AUO+uVrCvtWz3ZFUL2HFAFJ/BXQ==}

  zod@3.22.3:
    resolution: {integrity: sha512-EjIevzuJRiRPbVH4mGc8nApb/lVLKVpmUhAaR5R5doKGfAnGJ6Gr3CViAVjP+4FWSxCsybeWQdcgCtbX+7oZug==}

  zod@4.1.12:
    resolution: {integrity: sha512-JInaHOamG8pt5+Ey8kGmdcAcg3OL9reK8ltczgHTAwNhMys/6ThXHityHxVV2p3fkw/c+MAvBHFVYHFZDmjMCQ==}

snapshots:

  '@asamuzakjp/css-color@4.0.5':
    dependencies:
      '@csstools/css-calc': 2.1.4(@csstools/css-parser-algorithms@3.0.5(@csstools/css-tokenizer@3.0.4))(@csstools/css-tokenizer@3.0.4)
      '@csstools/css-color-parser': 3.1.0(@csstools/css-parser-algorithms@3.0.5(@csstools/css-tokenizer@3.0.4))(@csstools/css-tokenizer@3.0.4)
      '@csstools/css-parser-algorithms': 3.0.5(@csstools/css-tokenizer@3.0.4)
      '@csstools/css-tokenizer': 3.0.4
      lru-cache: 11.2.2

  '@asamuzakjp/dom-selector@6.6.1':
    dependencies:
      '@asamuzakjp/nwsapi': 2.3.9
      bidi-js: 1.0.3
      css-tree: 3.1.0
      is-potential-custom-element-name: 1.0.1
      lru-cache: 11.2.2

  '@asamuzakjp/nwsapi@2.3.9': {}

  '@biomejs/biome@1.9.4':
    optionalDependencies:
      '@biomejs/cli-darwin-arm64': 1.9.4
      '@biomejs/cli-darwin-x64': 1.9.4
      '@biomejs/cli-linux-arm64': 1.9.4
      '@biomejs/cli-linux-arm64-musl': 1.9.4
      '@biomejs/cli-linux-x64': 1.9.4
      '@biomejs/cli-linux-x64-musl': 1.9.4
      '@biomejs/cli-win32-arm64': 1.9.4
      '@biomejs/cli-win32-x64': 1.9.4

  '@biomejs/cli-darwin-arm64@1.9.4':
    optional: true

  '@biomejs/cli-darwin-x64@1.9.4':
    optional: true

  '@biomejs/cli-linux-arm64-musl@1.9.4':
    optional: true

  '@biomejs/cli-linux-arm64@1.9.4':
    optional: true

  '@biomejs/cli-linux-x64-musl@1.9.4':
    optional: true

  '@biomejs/cli-linux-x64@1.9.4':
    optional: true

  '@biomejs/cli-win32-arm64@1.9.4':
    optional: true

  '@biomejs/cli-win32-x64@1.9.4':
    optional: true

  '@cloudflare/kv-asset-handler@0.4.0':
    dependencies:
      mime: 3.0.0

  '@cloudflare/unenv-preset@2.7.7(unenv@2.0.0-rc.21)(workerd@1.20251004.0)':
    dependencies:
      unenv: 2.0.0-rc.21
    optionalDependencies:
      workerd: 1.20251004.0

  '@cloudflare/workerd-darwin-64@1.20251004.0':
    optional: true

  '@cloudflare/workerd-darwin-arm64@1.20251004.0':
    optional: true

  '@cloudflare/workerd-linux-64@1.20251004.0':
    optional: true

  '@cloudflare/workerd-linux-arm64@1.20251004.0':
    optional: true

  '@cloudflare/workerd-windows-64@1.20251004.0':
    optional: true

  '@cloudflare/workers-types@4.20251004.0': {}

  '@cspotcode/source-map-support@0.8.1':
    dependencies:
      '@jridgewell/trace-mapping': 0.3.9

  '@csstools/color-helpers@5.1.0': {}

  '@csstools/css-calc@2.1.4(@csstools/css-parser-algorithms@3.0.5(@csstools/css-tokenizer@3.0.4))(@csstools/css-tokenizer@3.0.4)':
    dependencies:
      '@csstools/css-parser-algorithms': 3.0.5(@csstools/css-tokenizer@3.0.4)
      '@csstools/css-tokenizer': 3.0.4

  '@csstools/css-color-parser@3.1.0(@csstools/css-parser-algorithms@3.0.5(@csstools/css-tokenizer@3.0.4))(@csstools/css-tokenizer@3.0.4)':
    dependencies:
      '@csstools/color-helpers': 5.1.0
      '@csstools/css-calc': 2.1.4(@csstools/css-parser-algorithms@3.0.5(@csstools/css-tokenizer@3.0.4))(@csstools/css-tokenizer@3.0.4)
      '@csstools/css-parser-algorithms': 3.0.5(@csstools/css-tokenizer@3.0.4)
      '@csstools/css-tokenizer': 3.0.4

  '@csstools/css-parser-algorithms@3.0.5(@csstools/css-tokenizer@3.0.4)':
    dependencies:
      '@csstools/css-tokenizer': 3.0.4

  '@csstools/css-syntax-patches-for-csstree@1.0.14(postcss@8.5.6)':
    dependencies:
      postcss: 8.5.6

  '@csstools/css-tokenizer@3.0.4': {}

  '@emnapi/runtime@1.5.0':
    dependencies:
      tslib: 2.8.1
    optional: true

  '@esbuild/aix-ppc64@0.21.5':
    optional: true

  '@esbuild/aix-ppc64@0.25.10':
    optional: true

  '@esbuild/aix-ppc64@0.25.4':
    optional: true

  '@esbuild/android-arm64@0.21.5':
    optional: true

  '@esbuild/android-arm64@0.25.10':
    optional: true

  '@esbuild/android-arm64@0.25.4':
    optional: true

  '@esbuild/android-arm@0.21.5':
    optional: true

  '@esbuild/android-arm@0.25.10':
    optional: true

  '@esbuild/android-arm@0.25.4':
    optional: true

  '@esbuild/android-x64@0.21.5':
    optional: true

  '@esbuild/android-x64@0.25.10':
    optional: true

  '@esbuild/android-x64@0.25.4':
    optional: true

  '@esbuild/darwin-arm64@0.21.5':
    optional: true

  '@esbuild/darwin-arm64@0.25.10':
    optional: true

  '@esbuild/darwin-arm64@0.25.4':
    optional: true

  '@esbuild/darwin-x64@0.21.5':
    optional: true

  '@esbuild/darwin-x64@0.25.10':
    optional: true

  '@esbuild/darwin-x64@0.25.4':
    optional: true

  '@esbuild/freebsd-arm64@0.21.5':
    optional: true

  '@esbuild/freebsd-arm64@0.25.10':
    optional: true

  '@esbuild/freebsd-arm64@0.25.4':
    optional: true

  '@esbuild/freebsd-x64@0.21.5':
    optional: true

  '@esbuild/freebsd-x64@0.25.10':
    optional: true

  '@esbuild/freebsd-x64@0.25.4':
    optional: true

  '@esbuild/linux-arm64@0.21.5':
    optional: true

  '@esbuild/linux-arm64@0.25.10':
    optional: true

  '@esbuild/linux-arm64@0.25.4':
    optional: true

  '@esbuild/linux-arm@0.21.5':
    optional: true

  '@esbuild/linux-arm@0.25.10':
    optional: true

  '@esbuild/linux-arm@0.25.4':
    optional: true

  '@esbuild/linux-ia32@0.21.5':
    optional: true

  '@esbuild/linux-ia32@0.25.10':
    optional: true

  '@esbuild/linux-ia32@0.25.4':
    optional: true

  '@esbuild/linux-loong64@0.21.5':
    optional: true

  '@esbuild/linux-loong64@0.25.10':
    optional: true

  '@esbuild/linux-loong64@0.25.4':
    optional: true

  '@esbuild/linux-mips64el@0.21.5':
    optional: true

  '@esbuild/linux-mips64el@0.25.10':
    optional: true

  '@esbuild/linux-mips64el@0.25.4':
    optional: true

  '@esbuild/linux-ppc64@0.21.5':
    optional: true

  '@esbuild/linux-ppc64@0.25.10':
    optional: true

  '@esbuild/linux-ppc64@0.25.4':
    optional: true

  '@esbuild/linux-riscv64@0.21.5':
    optional: true

  '@esbuild/linux-riscv64@0.25.10':
    optional: true

  '@esbuild/linux-riscv64@0.25.4':
    optional: true

  '@esbuild/linux-s390x@0.21.5':
    optional: true

  '@esbuild/linux-s390x@0.25.10':
    optional: true

  '@esbuild/linux-s390x@0.25.4':
    optional: true

  '@esbuild/linux-x64@0.21.5':
    optional: true

  '@esbuild/linux-x64@0.25.10':
    optional: true

  '@esbuild/linux-x64@0.25.4':
    optional: true

  '@esbuild/netbsd-arm64@0.25.10':
    optional: true

  '@esbuild/netbsd-arm64@0.25.4':
    optional: true

  '@esbuild/netbsd-x64@0.21.5':
    optional: true

  '@esbuild/netbsd-x64@0.25.10':
    optional: true

  '@esbuild/netbsd-x64@0.25.4':
    optional: true

  '@esbuild/openbsd-arm64@0.25.10':
    optional: true

  '@esbuild/openbsd-arm64@0.25.4':
    optional: true

  '@esbuild/openbsd-x64@0.21.5':
    optional: true

  '@esbuild/openbsd-x64@0.25.10':
    optional: true

  '@esbuild/openbsd-x64@0.25.4':
    optional: true

  '@esbuild/openharmony-arm64@0.25.10':
    optional: true

  '@esbuild/sunos-x64@0.21.5':
    optional: true

  '@esbuild/sunos-x64@0.25.10':
    optional: true

  '@esbuild/sunos-x64@0.25.4':
    optional: true

  '@esbuild/win32-arm64@0.21.5':
    optional: true

  '@esbuild/win32-arm64@0.25.10':
    optional: true

  '@esbuild/win32-arm64@0.25.4':
    optional: true

  '@esbuild/win32-ia32@0.21.5':
    optional: true

  '@esbuild/win32-ia32@0.25.10':
    optional: true

  '@esbuild/win32-ia32@0.25.4':
    optional: true

  '@esbuild/win32-x64@0.21.5':
    optional: true

  '@esbuild/win32-x64@0.25.10':
    optional: true

  '@esbuild/win32-x64@0.25.4':
    optional: true

  '@gar/promisify@1.1.3': {}

  '@img/sharp-darwin-arm64@0.33.5':
    optionalDependencies:
      '@img/sharp-libvips-darwin-arm64': 1.0.4
    optional: true

  '@img/sharp-darwin-x64@0.33.5':
    optionalDependencies:
      '@img/sharp-libvips-darwin-x64': 1.0.4
    optional: true

  '@img/sharp-libvips-darwin-arm64@1.0.4':
    optional: true

  '@img/sharp-libvips-darwin-x64@1.0.4':
    optional: true

  '@img/sharp-libvips-linux-arm64@1.0.4':
    optional: true

  '@img/sharp-libvips-linux-arm@1.0.5':
    optional: true

  '@img/sharp-libvips-linux-s390x@1.0.4':
    optional: true

  '@img/sharp-libvips-linux-x64@1.0.4':
    optional: true

  '@img/sharp-libvips-linuxmusl-arm64@1.0.4':
    optional: true

  '@img/sharp-libvips-linuxmusl-x64@1.0.4':
    optional: true

  '@img/sharp-linux-arm64@0.33.5':
    optionalDependencies:
      '@img/sharp-libvips-linux-arm64': 1.0.4
    optional: true

  '@img/sharp-linux-arm@0.33.5':
    optionalDependencies:
      '@img/sharp-libvips-linux-arm': 1.0.5
    optional: true

  '@img/sharp-linux-s390x@0.33.5':
    optionalDependencies:
      '@img/sharp-libvips-linux-s390x': 1.0.4
    optional: true

  '@img/sharp-linux-x64@0.33.5':
    optionalDependencies:
      '@img/sharp-libvips-linux-x64': 1.0.4
    optional: true

  '@img/sharp-linuxmusl-arm64@0.33.5':
    optionalDependencies:
      '@img/sharp-libvips-linuxmusl-arm64': 1.0.4
    optional: true

  '@img/sharp-linuxmusl-x64@0.33.5':
    optionalDependencies:
      '@img/sharp-libvips-linuxmusl-x64': 1.0.4
    optional: true

  '@img/sharp-wasm32@0.33.5':
    dependencies:
      '@emnapi/runtime': 1.5.0
    optional: true

  '@img/sharp-win32-ia32@0.33.5':
    optional: true

  '@img/sharp-win32-x64@0.33.5':
    optional: true

  '@jridgewell/resolve-uri@3.1.2': {}

  '@jridgewell/sourcemap-codec@1.5.5': {}

  '@jridgewell/trace-mapping@0.3.9':
    dependencies:
      '@jridgewell/resolve-uri': 3.1.2
      '@jridgewell/sourcemap-codec': 1.5.5

  '@kurkle/color@0.3.4': {}

  '@npmcli/fs@2.1.2':
    dependencies:
      '@gar/promisify': 1.1.3
      semver: 7.7.2

  '@npmcli/move-file@2.0.1':
    dependencies:
      mkdirp: 1.0.4
      rimraf: 3.0.2

  '@poppinss/colors@4.1.5':
    dependencies:
      kleur: 4.1.5

  '@poppinss/dumper@0.6.4':
    dependencies:
      '@poppinss/colors': 4.1.5
      '@sindresorhus/is': 7.1.0
      supports-color: 10.2.2

  '@poppinss/exception@1.2.2': {}

  '@rollup/rollup-android-arm-eabi@4.52.4':
    optional: true

  '@rollup/rollup-android-arm64@4.52.4':
    optional: true

  '@rollup/rollup-darwin-arm64@4.52.4':
    optional: true

  '@rollup/rollup-darwin-x64@4.52.4':
    optional: true

  '@rollup/rollup-freebsd-arm64@4.52.4':
    optional: true

  '@rollup/rollup-freebsd-x64@4.52.4':
    optional: true

  '@rollup/rollup-linux-arm-gnueabihf@4.52.4':
    optional: true

  '@rollup/rollup-linux-arm-musleabihf@4.52.4':
    optional: true

  '@rollup/rollup-linux-arm64-gnu@4.52.4':
    optional: true

  '@rollup/rollup-linux-arm64-musl@4.52.4':
    optional: true

  '@rollup/rollup-linux-loong64-gnu@4.52.4':
    optional: true

  '@rollup/rollup-linux-ppc64-gnu@4.52.4':
    optional: true

  '@rollup/rollup-linux-riscv64-gnu@4.52.4':
    optional: true

  '@rollup/rollup-linux-riscv64-musl@4.52.4':
    optional: true

  '@rollup/rollup-linux-s390x-gnu@4.52.4':
    optional: true

  '@rollup/rollup-linux-x64-gnu@4.52.4':
    optional: true

  '@rollup/rollup-linux-x64-musl@4.52.4':
    optional: true

  '@rollup/rollup-openharmony-arm64@4.52.4':
    optional: true

  '@rollup/rollup-win32-arm64-msvc@4.52.4':
    optional: true

  '@rollup/rollup-win32-ia32-msvc@4.52.4':
    optional: true

  '@rollup/rollup-win32-x64-gnu@4.52.4':
    optional: true

  '@rollup/rollup-win32-x64-msvc@4.52.4':
    optional: true

  '@sindresorhus/is@7.1.0': {}

  '@speed-highlight/core@1.2.7': {}

  '@tootallnate/once@2.0.0': {}

  '@types/chai@5.2.2':
    dependencies:
      '@types/deep-eql': 4.0.2

  '@types/deep-eql@4.0.2': {}

  '@types/estree@1.0.8': {}

  '@types/jsdom@27.0.0':
    dependencies:
      '@types/node': 22.18.8
      '@types/tough-cookie': 4.0.5
      parse5: 7.3.0

  '@types/node@22.18.8':
    dependencies:
      undici-types: 6.21.0

  '@types/tough-cookie@4.0.5': {}

  '@vitest/expect@3.2.4':
    dependencies:
      '@types/chai': 5.2.2
      '@vitest/spy': 3.2.4
      '@vitest/utils': 3.2.4
      chai: 5.3.3
      tinyrainbow: 2.0.0

  '@vitest/mocker@3.2.4(vite@5.4.20(@types/node@22.18.8))':
    dependencies:
      '@vitest/spy': 3.2.4
      estree-walker: 3.0.3
      magic-string: 0.30.19
    optionalDependencies:
      vite: 5.4.20(@types/node@22.18.8)

  '@vitest/pretty-format@3.2.4':
    dependencies:
      tinyrainbow: 2.0.0

  '@vitest/runner@3.2.4':
    dependencies:
      '@vitest/utils': 3.2.4
      pathe: 2.0.3
      strip-literal: 3.1.0

  '@vitest/snapshot@3.2.4':
    dependencies:
      '@vitest/pretty-format': 3.2.4
      magic-string: 0.30.19
      pathe: 2.0.3

  '@vitest/spy@3.2.4':
    dependencies:
      tinyspy: 4.0.4

  '@vitest/utils@3.2.4':
    dependencies:
      '@vitest/pretty-format': 3.2.4
      loupe: 3.2.1
      tinyrainbow: 2.0.0

  abbrev@1.1.1: {}

  acorn-walk@8.3.2: {}

  acorn@7.4.1: {}

  acorn@8.14.0: {}

  agent-base@6.0.2:
    dependencies:
      debug: 4.4.3
    transitivePeerDependencies:
      - supports-color

  agent-base@7.1.4: {}

  agentkeepalive@4.6.0:
    dependencies:
      humanize-ms: 1.2.1

  aggregate-error@3.1.0:
    dependencies:
      clean-stack: 2.2.0
      indent-string: 4.0.0

  ansi-regex@5.0.1: {}

  aproba@2.1.0: {}

  are-we-there-yet@3.0.1:
    dependencies:
      delegates: 1.0.0
      readable-stream: 3.6.2

  assertion-error@2.0.1: {}

  balanced-match@1.0.2: {}

  base64-js@1.5.1: {}

  bidi-js@1.0.3:
    dependencies:
      require-from-string: 2.0.2

  bindings@1.5.0:
    dependencies:
      file-uri-to-path: 1.0.0

  bit-twiddle@1.0.2: {}

  bl@4.1.0:
    dependencies:
      buffer: 5.7.1
      inherits: 2.0.4
      readable-stream: 3.6.2

  blake3-wasm@2.1.5: {}

  brace-expansion@1.1.12:
    dependencies:
      balanced-match: 1.0.2
      concat-map: 0.0.1

  brace-expansion@2.0.2:
    dependencies:
      balanced-match: 1.0.2

  buffer@5.7.1:
    dependencies:
      base64-js: 1.5.1
      ieee754: 1.2.1

  cac@6.7.14: {}

  cacache@16.1.3:
    dependencies:
      '@npmcli/fs': 2.1.2
      '@npmcli/move-file': 2.0.1
      chownr: 2.0.0
      fs-minipass: 2.1.0
      glob: 8.1.0
      infer-owner: 1.0.4
      lru-cache: 7.18.3
      minipass: 3.3.6
      minipass-collect: 1.0.2
      minipass-flush: 1.0.5
      minipass-pipeline: 1.2.4
      mkdirp: 1.0.4
      p-map: 4.0.0
      promise-inflight: 1.0.1
      rimraf: 3.0.2
      ssri: 9.0.1
      tar: 6.2.1
      unique-filename: 2.0.1
    transitivePeerDependencies:
      - bluebird

  canvas@3.2.0:
    dependencies:
      node-addon-api: 7.1.1
      prebuild-install: 7.1.3

  chai@5.3.3:
    dependencies:
      assertion-error: 2.0.1
      check-error: 2.1.1
      deep-eql: 5.0.2
      loupe: 3.2.1
      pathval: 2.0.1

  chart.js@4.5.0:
    dependencies:
      '@kurkle/color': 0.3.4

  check-error@2.1.1: {}

  chownr@1.1.4: {}

  chownr@2.0.0: {}

  clean-stack@2.2.0: {}

  color-convert@2.0.1:
    dependencies:
      color-name: 1.1.4

  color-name@1.1.4: {}

  color-string@1.9.1:
    dependencies:
      color-name: 1.1.4
      simple-swizzle: 0.2.4

  color-support@1.1.3: {}

  color@4.2.3:
    dependencies:
      color-convert: 2.0.1
      color-string: 1.9.1

  concat-map@0.0.1: {}

  console-control-strings@1.1.0: {}

  cookie@1.0.2: {}

  core-util-is@1.0.3: {}

  css-tree@3.1.0:
    dependencies:
      mdn-data: 2.12.2
      source-map-js: 1.2.1

  cssstyle@5.3.1(postcss@8.5.6):
    dependencies:
      '@asamuzakjp/css-color': 4.0.5
      '@csstools/css-syntax-patches-for-csstree': 1.0.14(postcss@8.5.6)
      css-tree: 3.1.0
    transitivePeerDependencies:
      - postcss

  data-urls@6.0.0:
    dependencies:
      whatwg-mimetype: 4.0.0
      whatwg-url: 15.1.0

  debug@4.4.3:
    dependencies:
      ms: 2.1.3

  decimal.js@10.6.0: {}

  decompress-response@6.0.0:
    dependencies:
      mimic-response: 3.1.0

  deep-eql@5.0.2: {}

  deep-extend@0.6.0: {}

  defu@6.1.4: {}

  delegates@1.0.0: {}

  detect-libc@2.1.2: {}

  emoji-regex@8.0.0: {}

  encoding@0.1.13:
    dependencies:
      iconv-lite: 0.6.3
    optional: true

  end-of-stream@1.4.5:
    dependencies:
      once: 1.4.0

  entities@6.0.1: {}

  env-paths@2.2.1: {}

  err-code@2.0.3: {}

  error-stack-parser-es@1.0.5: {}

  es-module-lexer@1.7.0: {}

  esbuild@0.21.5:
    optionalDependencies:
      '@esbuild/aix-ppc64': 0.21.5
      '@esbuild/android-arm': 0.21.5
      '@esbuild/android-arm64': 0.21.5
      '@esbuild/android-x64': 0.21.5
      '@esbuild/darwin-arm64': 0.21.5
      '@esbuild/darwin-x64': 0.21.5
      '@esbuild/freebsd-arm64': 0.21.5
      '@esbuild/freebsd-x64': 0.21.5
      '@esbuild/linux-arm': 0.21.5
      '@esbuild/linux-arm64': 0.21.5
      '@esbuild/linux-ia32': 0.21.5
      '@esbuild/linux-loong64': 0.21.5
      '@esbuild/linux-mips64el': 0.21.5
      '@esbuild/linux-ppc64': 0.21.5
      '@esbuild/linux-riscv64': 0.21.5
      '@esbuild/linux-s390x': 0.21.5
      '@esbuild/linux-x64': 0.21.5
      '@esbuild/netbsd-x64': 0.21.5
      '@esbuild/openbsd-x64': 0.21.5
      '@esbuild/sunos-x64': 0.21.5
      '@esbuild/win32-arm64': 0.21.5
      '@esbuild/win32-ia32': 0.21.5
      '@esbuild/win32-x64': 0.21.5

  esbuild@0.25.10:
    optionalDependencies:
      '@esbuild/aix-ppc64': 0.25.10
      '@esbuild/android-arm': 0.25.10
      '@esbuild/android-arm64': 0.25.10
      '@esbuild/android-x64': 0.25.10
      '@esbuild/darwin-arm64': 0.25.10
      '@esbuild/darwin-x64': 0.25.10
      '@esbuild/freebsd-arm64': 0.25.10
      '@esbuild/freebsd-x64': 0.25.10
      '@esbuild/linux-arm': 0.25.10
      '@esbuild/linux-arm64': 0.25.10
      '@esbuild/linux-ia32': 0.25.10
      '@esbuild/linux-loong64': 0.25.10
      '@esbuild/linux-mips64el': 0.25.10
      '@esbuild/linux-ppc64': 0.25.10
      '@esbuild/linux-riscv64': 0.25.10
      '@esbuild/linux-s390x': 0.25.10
      '@esbuild/linux-x64': 0.25.10
      '@esbuild/netbsd-arm64': 0.25.10
      '@esbuild/netbsd-x64': 0.25.10
      '@esbuild/openbsd-arm64': 0.25.10
      '@esbuild/openbsd-x64': 0.25.10
      '@esbuild/openharmony-arm64': 0.25.10
      '@esbuild/sunos-x64': 0.25.10
      '@esbuild/win32-arm64': 0.25.10
      '@esbuild/win32-ia32': 0.25.10
      '@esbuild/win32-x64': 0.25.10

  esbuild@0.25.4:
    optionalDependencies:
      '@esbuild/aix-ppc64': 0.25.4
      '@esbuild/android-arm': 0.25.4
      '@esbuild/android-arm64': 0.25.4
      '@esbuild/android-x64': 0.25.4
      '@esbuild/darwin-arm64': 0.25.4
      '@esbuild/darwin-x64': 0.25.4
      '@esbuild/freebsd-arm64': 0.25.4
      '@esbuild/freebsd-x64': 0.25.4
      '@esbuild/linux-arm': 0.25.4
      '@esbuild/linux-arm64': 0.25.4
      '@esbuild/linux-ia32': 0.25.4
      '@esbuild/linux-loong64': 0.25.4
      '@esbuild/linux-mips64el': 0.25.4
      '@esbuild/linux-ppc64': 0.25.4
      '@esbuild/linux-riscv64': 0.25.4
      '@esbuild/linux-s390x': 0.25.4
      '@esbuild/linux-x64': 0.25.4
      '@esbuild/netbsd-arm64': 0.25.4
      '@esbuild/netbsd-x64': 0.25.4
      '@esbuild/openbsd-arm64': 0.25.4
      '@esbuild/openbsd-x64': 0.25.4
      '@esbuild/sunos-x64': 0.25.4
      '@esbuild/win32-arm64': 0.25.4
      '@esbuild/win32-ia32': 0.25.4
      '@esbuild/win32-x64': 0.25.4

  estree-walker@3.0.3:
    dependencies:
      '@types/estree': 1.0.8

  exit-hook@2.2.1: {}

  expand-template@2.0.3: {}

  expect-type@1.2.2: {}

  exponential-backoff@3.1.2: {}

  exsolve@1.0.7: {}

  fdir@6.5.0(picomatch@4.0.3):
    optionalDependencies:
      picomatch: 4.0.3

  file-uri-to-path@1.0.0: {}

  fs-constants@1.0.0: {}

  fs-minipass@2.1.0:
    dependencies:
      minipass: 3.3.6

  fs.realpath@1.0.0: {}

  fsevents@2.3.3:
    optional: true

  gauge@4.0.4:
    dependencies:
      aproba: 2.1.0
      color-support: 1.1.3
      console-control-strings: 1.1.0
      has-unicode: 2.0.1
      signal-exit: 3.0.7
      string-width: 4.2.3
      strip-ansi: 6.0.1
      wide-align: 1.1.5

  get-tsconfig@4.11.0:
    dependencies:
      resolve-pkg-maps: 1.0.0

  github-from-package@0.0.0: {}

  gl-wiretap@0.6.2: {}

  gl@5.0.3:
    dependencies:
      bindings: 1.5.0
      bit-twiddle: 1.0.2
      glsl-tokenizer: 2.1.5
      nan: 2.23.0
      node-abi: 3.78.0
      node-gyp: 9.4.1
      prebuild-install: 7.1.3
    transitivePeerDependencies:
      - bluebird
      - supports-color

  glob-to-regexp@0.4.1: {}

  glob@7.2.3:
    dependencies:
      fs.realpath: 1.0.0
      inflight: 1.0.6
      inherits: 2.0.4
      minimatch: 3.1.2
      once: 1.4.0
      path-is-absolute: 1.0.1

  glob@8.1.0:
    dependencies:
      fs.realpath: 1.0.0
      inflight: 1.0.6
      inherits: 2.0.4
      minimatch: 5.1.6
      once: 1.4.0

  glsl-tokenizer@2.1.5:
    dependencies:
      through2: 0.6.5

  gpu-mock.js@1.3.1(gpu.js@2.16.0):
    dependencies:
      gpu.js: 2.16.0

  gpu.js@2.16.0:
    dependencies:
      acorn: 7.4.1
      gl: 5.0.3
      gl-wiretap: 0.6.2
      gpu-mock.js: 1.3.1(gpu.js@2.16.0)
      webgpu: 0.1.16
    transitivePeerDependencies:
      - bluebird
      - supports-color

  graceful-fs@4.2.11: {}

  has-unicode@2.0.1: {}

  html-encoding-sniffer@4.0.0:
    dependencies:
      whatwg-encoding: 3.1.1

  http-cache-semantics@4.2.0: {}

  http-proxy-agent@5.0.0:
    dependencies:
      '@tootallnate/once': 2.0.0
      agent-base: 6.0.2
      debug: 4.4.3
    transitivePeerDependencies:
      - supports-color

  http-proxy-agent@7.0.2:
    dependencies:
      agent-base: 7.1.4
      debug: 4.4.3
    transitivePeerDependencies:
      - supports-color

  https-proxy-agent@5.0.1:
    dependencies:
      agent-base: 6.0.2
      debug: 4.4.3
    transitivePeerDependencies:
      - supports-color

  https-proxy-agent@7.0.6:
    dependencies:
      agent-base: 7.1.4
      debug: 4.4.3
    transitivePeerDependencies:
      - supports-color

  humanize-ms@1.2.1:
    dependencies:
      ms: 2.1.3

  iconv-lite@0.6.3:
    dependencies:
      safer-buffer: 2.1.2

  ieee754@1.2.1: {}

  imurmurhash@0.1.4: {}

  indent-string@4.0.0: {}

  infer-owner@1.0.4: {}

  inflight@1.0.6:
    dependencies:
      once: 1.4.0
      wrappy: 1.0.2

  inherits@2.0.4: {}

  ini@1.3.8: {}

  ip-address@10.0.1: {}

  is-arrayish@0.3.4: {}

  is-fullwidth-code-point@3.0.0: {}

  is-lambda@1.0.1: {}

  is-potential-custom-element-name@1.0.1: {}

  isarray@0.0.1: {}

  isexe@2.0.0: {}

  js-tokens@9.0.1: {}

<<<<<<< HEAD
  jsdom@27.0.0(canvas@3.2.0)(postcss@8.5.6):
=======
  jsdom@27.0.0(postcss@8.5.6):
>>>>>>> e14fcba6
    dependencies:
      '@asamuzakjp/dom-selector': 6.6.1
      cssstyle: 5.3.1(postcss@8.5.6)
      data-urls: 6.0.0
      decimal.js: 10.6.0
      html-encoding-sniffer: 4.0.0
      http-proxy-agent: 7.0.2
      https-proxy-agent: 7.0.6
      is-potential-custom-element-name: 1.0.1
      parse5: 7.3.0
      rrweb-cssom: 0.8.0
      saxes: 6.0.0
      symbol-tree: 3.2.4
      tough-cookie: 6.0.0
      w3c-xmlserializer: 5.0.0
      webidl-conversions: 8.0.0
      whatwg-encoding: 3.1.1
      whatwg-mimetype: 4.0.0
      whatwg-url: 15.1.0
      ws: 8.18.3
      xml-name-validator: 5.0.0
<<<<<<< HEAD
    optionalDependencies:
      canvas: 3.2.0
=======
>>>>>>> e14fcba6
    transitivePeerDependencies:
      - bufferutil
      - postcss
      - supports-color
      - utf-8-validate

  kleur@4.1.5: {}

  loupe@3.2.1: {}

  lru-cache@11.2.2: {}

  lru-cache@7.18.3: {}

  magic-string@0.30.19:
    dependencies:
      '@jridgewell/sourcemap-codec': 1.5.5

  make-fetch-happen@10.2.1:
    dependencies:
      agentkeepalive: 4.6.0
      cacache: 16.1.3
      http-cache-semantics: 4.2.0
      http-proxy-agent: 5.0.0
      https-proxy-agent: 5.0.1
      is-lambda: 1.0.1
      lru-cache: 7.18.3
      minipass: 3.3.6
      minipass-collect: 1.0.2
      minipass-fetch: 2.1.2
      minipass-flush: 1.0.5
      minipass-pipeline: 1.2.4
      negotiator: 0.6.4
      promise-retry: 2.0.1
      socks-proxy-agent: 7.0.0
      ssri: 9.0.1
    transitivePeerDependencies:
      - bluebird
      - supports-color

  mdn-data@2.12.2: {}

  mime@3.0.0: {}

  mimic-response@3.1.0: {}

  miniflare@4.20251004.0:
    dependencies:
      '@cspotcode/source-map-support': 0.8.1
      acorn: 8.14.0
      acorn-walk: 8.3.2
      exit-hook: 2.2.1
      glob-to-regexp: 0.4.1
      sharp: 0.33.5
      stoppable: 1.1.0
      undici: 7.14.0
      workerd: 1.20251004.0
      ws: 8.18.0
      youch: 4.1.0-beta.10
      zod: 3.22.3
    transitivePeerDependencies:
      - bufferutil
      - utf-8-validate

  minimatch@3.1.2:
    dependencies:
      brace-expansion: 1.1.12

  minimatch@5.1.6:
    dependencies:
      brace-expansion: 2.0.2

  minimist@1.2.8: {}

  minipass-collect@1.0.2:
    dependencies:
      minipass: 3.3.6

  minipass-fetch@2.1.2:
    dependencies:
      minipass: 3.3.6
      minipass-sized: 1.0.3
      minizlib: 2.1.2
    optionalDependencies:
      encoding: 0.1.13

  minipass-flush@1.0.5:
    dependencies:
      minipass: 3.3.6

  minipass-pipeline@1.2.4:
    dependencies:
      minipass: 3.3.6

  minipass-sized@1.0.3:
    dependencies:
      minipass: 3.3.6

  minipass@3.3.6:
    dependencies:
      yallist: 4.0.0

  minipass@5.0.0: {}

  minizlib@2.1.2:
    dependencies:
      minipass: 3.3.6
      yallist: 4.0.0

  mkdirp-classic@0.5.3: {}

  mkdirp@1.0.4: {}

  ms@2.1.3: {}

  nan@2.23.0: {}

  nanoid@3.3.11: {}

  napi-build-utils@2.0.0: {}

  negotiator@0.6.4: {}

  node-abi@3.78.0:
    dependencies:
      semver: 7.7.2

  node-addon-api@7.1.1: {}

  node-gyp@9.4.1:
    dependencies:
      env-paths: 2.2.1
      exponential-backoff: 3.1.2
      glob: 7.2.3
      graceful-fs: 4.2.11
      make-fetch-happen: 10.2.1
      nopt: 6.0.0
      npmlog: 6.0.2
      rimraf: 3.0.2
      semver: 7.7.2
      tar: 6.2.1
      which: 2.0.2
    transitivePeerDependencies:
      - bluebird
      - supports-color

  nopt@6.0.0:
    dependencies:
      abbrev: 1.1.1

  npmlog@6.0.2:
    dependencies:
      are-we-there-yet: 3.0.1
      console-control-strings: 1.1.0
      gauge: 4.0.4
      set-blocking: 2.0.0

  ohash@2.0.11: {}

  once@1.4.0:
    dependencies:
      wrappy: 1.0.2

  p-map@4.0.0:
    dependencies:
      aggregate-error: 3.1.0

  parse5@7.3.0:
    dependencies:
      entities: 6.0.1

  path-is-absolute@1.0.1: {}

  path-to-regexp@6.3.0: {}

  pathe@2.0.3: {}

  pathval@2.0.1: {}

  picocolors@1.1.1: {}

  picomatch@4.0.3: {}

  postcss@8.5.6:
    dependencies:
      nanoid: 3.3.11
      picocolors: 1.1.1
      source-map-js: 1.2.1

  prebuild-install@7.1.3:
    dependencies:
      detect-libc: 2.1.2
      expand-template: 2.0.3
      github-from-package: 0.0.0
      minimist: 1.2.8
      mkdirp-classic: 0.5.3
      napi-build-utils: 2.0.0
      node-abi: 3.78.0
      pump: 3.0.3
      rc: 1.2.8
      simple-get: 4.0.1
      tar-fs: 2.1.4
      tunnel-agent: 0.6.0

  promise-inflight@1.0.1: {}

  promise-retry@2.0.1:
    dependencies:
      err-code: 2.0.3
      retry: 0.12.0

  pump@3.0.3:
    dependencies:
      end-of-stream: 1.4.5
      once: 1.4.0

  punycode@2.3.1: {}

  rc@1.2.8:
    dependencies:
      deep-extend: 0.6.0
      ini: 1.3.8
      minimist: 1.2.8
      strip-json-comments: 2.0.1

  readable-stream@1.0.34:
    dependencies:
      core-util-is: 1.0.3
      inherits: 2.0.4
      isarray: 0.0.1
      string_decoder: 0.10.31

  readable-stream@3.6.2:
    dependencies:
      inherits: 2.0.4
      string_decoder: 1.3.0
      util-deprecate: 1.0.2

  require-from-string@2.0.2: {}

  resolve-pkg-maps@1.0.0: {}

  retry@0.12.0: {}

  rimraf@3.0.2:
    dependencies:
      glob: 7.2.3

  rollup@4.52.4:
    dependencies:
      '@types/estree': 1.0.8
    optionalDependencies:
      '@rollup/rollup-android-arm-eabi': 4.52.4
      '@rollup/rollup-android-arm64': 4.52.4
      '@rollup/rollup-darwin-arm64': 4.52.4
      '@rollup/rollup-darwin-x64': 4.52.4
      '@rollup/rollup-freebsd-arm64': 4.52.4
      '@rollup/rollup-freebsd-x64': 4.52.4
      '@rollup/rollup-linux-arm-gnueabihf': 4.52.4
      '@rollup/rollup-linux-arm-musleabihf': 4.52.4
      '@rollup/rollup-linux-arm64-gnu': 4.52.4
      '@rollup/rollup-linux-arm64-musl': 4.52.4
      '@rollup/rollup-linux-loong64-gnu': 4.52.4
      '@rollup/rollup-linux-ppc64-gnu': 4.52.4
      '@rollup/rollup-linux-riscv64-gnu': 4.52.4
      '@rollup/rollup-linux-riscv64-musl': 4.52.4
      '@rollup/rollup-linux-s390x-gnu': 4.52.4
      '@rollup/rollup-linux-x64-gnu': 4.52.4
      '@rollup/rollup-linux-x64-musl': 4.52.4
      '@rollup/rollup-openharmony-arm64': 4.52.4
      '@rollup/rollup-win32-arm64-msvc': 4.52.4
      '@rollup/rollup-win32-ia32-msvc': 4.52.4
      '@rollup/rollup-win32-x64-gnu': 4.52.4
      '@rollup/rollup-win32-x64-msvc': 4.52.4
      fsevents: 2.3.3

  rrweb-cssom@0.8.0: {}

  safe-buffer@5.2.1: {}

  safer-buffer@2.1.2: {}

  saxes@6.0.0:
    dependencies:
      xmlchars: 2.2.0

  semver@7.7.2: {}

  set-blocking@2.0.0: {}

  sharp@0.33.5:
    dependencies:
      color: 4.2.3
      detect-libc: 2.1.2
      semver: 7.7.2
    optionalDependencies:
      '@img/sharp-darwin-arm64': 0.33.5
      '@img/sharp-darwin-x64': 0.33.5
      '@img/sharp-libvips-darwin-arm64': 1.0.4
      '@img/sharp-libvips-darwin-x64': 1.0.4
      '@img/sharp-libvips-linux-arm': 1.0.5
      '@img/sharp-libvips-linux-arm64': 1.0.4
      '@img/sharp-libvips-linux-s390x': 1.0.4
      '@img/sharp-libvips-linux-x64': 1.0.4
      '@img/sharp-libvips-linuxmusl-arm64': 1.0.4
      '@img/sharp-libvips-linuxmusl-x64': 1.0.4
      '@img/sharp-linux-arm': 0.33.5
      '@img/sharp-linux-arm64': 0.33.5
      '@img/sharp-linux-s390x': 0.33.5
      '@img/sharp-linux-x64': 0.33.5
      '@img/sharp-linuxmusl-arm64': 0.33.5
      '@img/sharp-linuxmusl-x64': 0.33.5
      '@img/sharp-wasm32': 0.33.5
      '@img/sharp-win32-ia32': 0.33.5
      '@img/sharp-win32-x64': 0.33.5

  siginfo@2.0.0: {}

  signal-exit@3.0.7: {}

  simple-concat@1.0.1: {}

  simple-get@4.0.1:
    dependencies:
      decompress-response: 6.0.0
      once: 1.4.0
      simple-concat: 1.0.1

  simple-swizzle@0.2.4:
    dependencies:
      is-arrayish: 0.3.4

  smart-buffer@4.2.0: {}

  socks-proxy-agent@7.0.0:
    dependencies:
      agent-base: 6.0.2
      debug: 4.4.3
      socks: 2.8.7
    transitivePeerDependencies:
      - supports-color

  socks@2.8.7:
    dependencies:
      ip-address: 10.0.1
      smart-buffer: 4.2.0

  source-map-js@1.2.1: {}

  ssri@9.0.1:
    dependencies:
      minipass: 3.3.6

  stackback@0.0.2: {}

  std-env@3.9.0: {}

  stoppable@1.1.0: {}

  string-width@4.2.3:
    dependencies:
      emoji-regex: 8.0.0
      is-fullwidth-code-point: 3.0.0
      strip-ansi: 6.0.1

  string_decoder@0.10.31: {}

  string_decoder@1.3.0:
    dependencies:
      safe-buffer: 5.2.1

  strip-ansi@6.0.1:
    dependencies:
      ansi-regex: 5.0.1

  strip-json-comments@2.0.1: {}

  strip-literal@3.1.0:
    dependencies:
      js-tokens: 9.0.1

  supports-color@10.2.2: {}

  symbol-tree@3.2.4: {}

  tar-fs@2.1.4:
    dependencies:
      chownr: 1.1.4
      mkdirp-classic: 0.5.3
      pump: 3.0.3
      tar-stream: 2.2.0

  tar-stream@2.2.0:
    dependencies:
      bl: 4.1.0
      end-of-stream: 1.4.5
      fs-constants: 1.0.0
      inherits: 2.0.4
      readable-stream: 3.6.2

  tar@6.2.1:
    dependencies:
      chownr: 2.0.0
      fs-minipass: 2.1.0
      minipass: 5.0.0
      minizlib: 2.1.2
      mkdirp: 1.0.4
      yallist: 4.0.0

  through2@0.6.5:
    dependencies:
      readable-stream: 1.0.34
      xtend: 4.0.2

  tinybench@2.9.0: {}

  tinyexec@0.3.2: {}

  tinyglobby@0.2.15:
    dependencies:
      fdir: 6.5.0(picomatch@4.0.3)
      picomatch: 4.0.3

  tinypool@1.1.1: {}

  tinyrainbow@2.0.0: {}

  tinyspy@4.0.4: {}

  tldts-core@7.0.16: {}

  tldts@7.0.16:
    dependencies:
      tldts-core: 7.0.16

  tough-cookie@6.0.0:
    dependencies:
      tldts: 7.0.16

  tr46@6.0.0:
    dependencies:
      punycode: 2.3.1

  tslib@2.8.1:
    optional: true

  tsx@4.20.6:
    dependencies:
      esbuild: 0.25.10
      get-tsconfig: 4.11.0
    optionalDependencies:
      fsevents: 2.3.3

  tunnel-agent@0.6.0:
    dependencies:
      safe-buffer: 5.2.1

  typescript@5.9.3: {}

  ufo@1.6.1: {}

  undici-types@6.21.0: {}

  undici@7.14.0: {}

  unenv@2.0.0-rc.21:
    dependencies:
      defu: 6.1.4
      exsolve: 1.0.7
      ohash: 2.0.11
      pathe: 2.0.3
      ufo: 1.6.1

  unique-filename@2.0.1:
    dependencies:
      unique-slug: 3.0.0

  unique-slug@3.0.0:
    dependencies:
      imurmurhash: 0.1.4

  util-deprecate@1.0.2: {}

  vite-node@3.2.4(@types/node@22.18.8):
    dependencies:
      cac: 6.7.14
      debug: 4.4.3
      es-module-lexer: 1.7.0
      pathe: 2.0.3
      vite: 5.4.20(@types/node@22.18.8)
    transitivePeerDependencies:
      - '@types/node'
      - less
      - lightningcss
      - sass
      - sass-embedded
      - stylus
      - sugarss
      - supports-color
      - terser

  vite@5.4.20(@types/node@22.18.8):
    dependencies:
      esbuild: 0.21.5
      postcss: 8.5.6
      rollup: 4.52.4
    optionalDependencies:
      '@types/node': 22.18.8
      fsevents: 2.3.3

<<<<<<< HEAD
  vitest@3.2.4(@types/node@22.18.8)(jsdom@27.0.0(canvas@3.2.0)(postcss@8.5.6)):
=======
  vitest@3.2.4(@types/node@22.18.8)(jsdom@27.0.0(postcss@8.5.6)):
>>>>>>> e14fcba6
    dependencies:
      '@types/chai': 5.2.2
      '@vitest/expect': 3.2.4
      '@vitest/mocker': 3.2.4(vite@5.4.20(@types/node@22.18.8))
      '@vitest/pretty-format': 3.2.4
      '@vitest/runner': 3.2.4
      '@vitest/snapshot': 3.2.4
      '@vitest/spy': 3.2.4
      '@vitest/utils': 3.2.4
      chai: 5.3.3
      debug: 4.4.3
      expect-type: 1.2.2
      magic-string: 0.30.19
      pathe: 2.0.3
      picomatch: 4.0.3
      std-env: 3.9.0
      tinybench: 2.9.0
      tinyexec: 0.3.2
      tinyglobby: 0.2.15
      tinypool: 1.1.1
      tinyrainbow: 2.0.0
      vite: 5.4.20(@types/node@22.18.8)
      vite-node: 3.2.4(@types/node@22.18.8)
      why-is-node-running: 2.3.0
    optionalDependencies:
      '@types/node': 22.18.8
<<<<<<< HEAD
      jsdom: 27.0.0(canvas@3.2.0)(postcss@8.5.6)
=======
      jsdom: 27.0.0(postcss@8.5.6)
>>>>>>> e14fcba6
    transitivePeerDependencies:
      - less
      - lightningcss
      - msw
      - sass
      - sass-embedded
      - stylus
      - sugarss
      - supports-color
      - terser

  w3c-xmlserializer@5.0.0:
    dependencies:
      xml-name-validator: 5.0.0

  webgpu@0.1.16: {}

  webidl-conversions@8.0.0: {}

  whatwg-encoding@3.1.1:
    dependencies:
      iconv-lite: 0.6.3

  whatwg-mimetype@4.0.0: {}

  whatwg-url@15.1.0:
    dependencies:
      tr46: 6.0.0
      webidl-conversions: 8.0.0

  which@2.0.2:
    dependencies:
      isexe: 2.0.0

  why-is-node-running@2.3.0:
    dependencies:
      siginfo: 2.0.0
      stackback: 0.0.2

  wide-align@1.1.5:
    dependencies:
      string-width: 4.2.3

  workerd@1.20251004.0:
    optionalDependencies:
      '@cloudflare/workerd-darwin-64': 1.20251004.0
      '@cloudflare/workerd-darwin-arm64': 1.20251004.0
      '@cloudflare/workerd-linux-64': 1.20251004.0
      '@cloudflare/workerd-linux-arm64': 1.20251004.0
      '@cloudflare/workerd-windows-64': 1.20251004.0

  wrangler@4.42.1(@cloudflare/workers-types@4.20251004.0):
    dependencies:
      '@cloudflare/kv-asset-handler': 0.4.0
      '@cloudflare/unenv-preset': 2.7.7(unenv@2.0.0-rc.21)(workerd@1.20251004.0)
      blake3-wasm: 2.1.5
      esbuild: 0.25.4
      miniflare: 4.20251004.0
      path-to-regexp: 6.3.0
      unenv: 2.0.0-rc.21
      workerd: 1.20251004.0
    optionalDependencies:
      '@cloudflare/workers-types': 4.20251004.0
      fsevents: 2.3.3
    transitivePeerDependencies:
      - bufferutil
      - utf-8-validate

  wrappy@1.0.2: {}

  ws@8.18.0: {}

  ws@8.18.3: {}

  xml-name-validator@5.0.0: {}

  xmlchars@2.2.0: {}

  xtend@4.0.2: {}

  yallist@4.0.0: {}

  youch-core@0.3.3:
    dependencies:
      '@poppinss/exception': 1.2.2
      error-stack-parser-es: 1.0.5

  youch@4.1.0-beta.10:
    dependencies:
      '@poppinss/colors': 4.1.5
      '@poppinss/dumper': 0.6.4
      '@speed-highlight/core': 1.2.7
      cookie: 1.0.2
      youch-core: 0.3.3

  zod@3.22.3: {}

  zod@4.1.12: {}<|MERGE_RESOLUTION|>--- conflicted
+++ resolved
@@ -24,19 +24,12 @@
       '@types/node':
         specifier: ^22.8.7
         version: 22.18.8
-      canvas:
-        specifier: ^3.2.0
-        version: 3.2.0
       gpu.js:
         specifier: ^2.16.0
         version: 2.16.0
       jsdom:
         specifier: ^27.0.0
-<<<<<<< HEAD
-        version: 27.0.0(canvas@3.2.0)(postcss@8.5.6)
-=======
         version: 27.0.0(postcss@8.5.6)
->>>>>>> e14fcba6
       tsx:
         specifier: ^4.20.6
         version: 4.20.6
@@ -48,11 +41,7 @@
         version: 5.4.20(@types/node@22.18.8)
       vitest:
         specifier: ^3.2.4
-<<<<<<< HEAD
-        version: 3.2.4(@types/node@22.18.8)(jsdom@27.0.0(canvas@3.2.0)(postcss@8.5.6))
-=======
         version: 3.2.4(@types/node@22.18.8)(jsdom@27.0.0(postcss@8.5.6))
->>>>>>> e14fcba6
       wrangler:
         specifier: ^4.42.1
         version: 4.42.1(@cloudflare/workers-types@4.20251004.0)
@@ -1049,10 +1038,6 @@
     resolution: {integrity: sha512-/+Emcj9DAXxX4cwlLmRI9c166RuL3w30zp4R7Joiv2cQTtTtA+jeuCAjH3ZlGnYS3tKENSrKhAzVVP9GVyzeYQ==}
     engines: {node: ^12.13.0 || ^14.15.0 || >=16.0.0}
 
-  canvas@3.2.0:
-    resolution: {integrity: sha512-jk0GxrLtUEmW/TmFsk2WghvgHe8B0pxGilqCL21y8lHkPUGa6FTsnCNtHPOzT8O3y+N+m3espawV80bbBlgfTA==}
-    engines: {node: ^18.12.0 || >= 20.9.0}
-
   chai@5.3.3:
     resolution: {integrity: sha512-4zNhdJD/iOjSH0A05ea+Ke6MU5mmpQcbQsSOkgdaUMJ9zTlDTD/GYlwohmIE2u0gaxHYiVHEn1Fw9mZ/ktJWgw==}
     engines: {node: '>=18'}
@@ -1489,9 +1474,6 @@
   node-abi@3.78.0:
     resolution: {integrity: sha512-E2wEyrgX/CqvicaQYU3Ze1PFGjc4QYPGsjUrlYkqAE0WjHEZwgOsGMPMzkMse4LjJbDmaEuDX3CM036j5K2DSQ==}
     engines: {node: '>=10'}
-
-  node-addon-api@7.1.1:
-    resolution: {integrity: sha512-5m3bsyrjFWE1xf7nz7YXdN4udnVtXK6/Yfgn5qnahL6bCkf2yKt4k3nuTKAtT4r3IG8JNR2ncsIMdZuAzJjHQQ==}
 
   node-gyp@9.4.1:
     resolution: {integrity: sha512-OQkWKbjQKbGkMf/xqI1jjy3oCTgMKJac58G2+bjZb3fza6gW2YrCSdMQYaoTb70crvE//Gngr4f0AgVHmqHvBQ==}
@@ -2638,11 +2620,6 @@
     transitivePeerDependencies:
       - bluebird
 
-  canvas@3.2.0:
-    dependencies:
-      node-addon-api: 7.1.1
-      prebuild-install: 7.1.3
-
   chai@5.3.3:
     dependencies:
       assertion-error: 2.0.1
@@ -3012,11 +2989,7 @@
 
   js-tokens@9.0.1: {}
 
-<<<<<<< HEAD
-  jsdom@27.0.0(canvas@3.2.0)(postcss@8.5.6):
-=======
   jsdom@27.0.0(postcss@8.5.6):
->>>>>>> e14fcba6
     dependencies:
       '@asamuzakjp/dom-selector': 6.6.1
       cssstyle: 5.3.1(postcss@8.5.6)
@@ -3038,11 +3011,6 @@
       whatwg-url: 15.1.0
       ws: 8.18.3
       xml-name-validator: 5.0.0
-<<<<<<< HEAD
-    optionalDependencies:
-      canvas: 3.2.0
-=======
->>>>>>> e14fcba6
     transitivePeerDependencies:
       - bufferutil
       - postcss
@@ -3169,8 +3137,6 @@
   node-abi@3.78.0:
     dependencies:
       semver: 7.7.2
-
-  node-addon-api@7.1.1: {}
 
   node-gyp@9.4.1:
     dependencies:
@@ -3553,11 +3519,7 @@
       '@types/node': 22.18.8
       fsevents: 2.3.3
 
-<<<<<<< HEAD
-  vitest@3.2.4(@types/node@22.18.8)(jsdom@27.0.0(canvas@3.2.0)(postcss@8.5.6)):
-=======
   vitest@3.2.4(@types/node@22.18.8)(jsdom@27.0.0(postcss@8.5.6)):
->>>>>>> e14fcba6
     dependencies:
       '@types/chai': 5.2.2
       '@vitest/expect': 3.2.4
@@ -3584,11 +3546,7 @@
       why-is-node-running: 2.3.0
     optionalDependencies:
       '@types/node': 22.18.8
-<<<<<<< HEAD
-      jsdom: 27.0.0(canvas@3.2.0)(postcss@8.5.6)
-=======
       jsdom: 27.0.0(postcss@8.5.6)
->>>>>>> e14fcba6
     transitivePeerDependencies:
       - less
       - lightningcss
