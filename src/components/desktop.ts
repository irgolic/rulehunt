import { saveRun } from '../api/save'
import { CellularAutomata } from '../cellular-automata-cpu.ts'
import { outlierRule } from '../outlier-rule.ts'
import type { C4OrbitsData, C4Ruleset, RunSubmission } from '../schema.ts'
import {
  buildOrbitLookup,
  c4RulesetToHex,
  conwayRule,
  coords10x14,
  coords32x16,
  expandC4Ruleset,
  makeC4Ruleset,
  randomC4RulesetByDensity,
} from '../utils.ts'

<<<<<<< HEAD
import { setupBenchmarkModal } from './benchmark.ts'
=======
import { parseURLRuleset, parseURLState } from '../urlState.ts'
>>>>>>> f0f14d9e
import { createHeader, setupTheme } from './desktopHeader.ts'
import { createLeaderboardPanel } from './leaderboard.ts'
import { createProgressBar } from './progressBar.ts'
import { createRulesetPanel } from './ruleset.ts'
import { generateSimulationMetricsHTML } from './shared/simulationInfo.ts'
import { generateStatsHTML, getInterestColorClass } from './shared/stats.ts'
import { createSimulationPanel } from './simulation.ts'
import { type SummaryPanelElements, createSummaryPanel } from './summary.ts'

const PROGRESS_BAR_STEPS = 500
const GRID_ROWS = 400
const GRID_COLS = 400

// --- Types -----------------------------------------------------------------
export type CleanupFunction = () => void
type DisplayMode = 'orbits' | 'full'

// --- Color Management ------------------------------------------------------
function getCurrentColors(): { fgColor: string; bgColor: string } {
  const isDark = document.documentElement.classList.contains('dark')
  return {
    fgColor: isDark ? '#a78bfa' : '#9333ea', // violet-400 : violet-600
    bgColor: isDark ? '#1e1e1e' : '#ffffff',
  }
}

// --- Desktop-Specific Rendering --------------------------------------------
function renderRule(
  ruleset: C4Ruleset,
  orbitLookup: Uint8Array,
  ctx: CanvasRenderingContext2D,
  canvas: HTMLCanvasElement,
  ruleLabelDisplay: HTMLElement,
  ruleIdDisplay: HTMLElement,
  ruleLabel: string,
  displayMode: DisplayMode,
  fgColor: string,
  bgColor: string,
) {
  if (displayMode === 'orbits') {
    const cols = 10
    const rows = 14
    const cellW = canvas.width / cols
    const cellH = canvas.height / rows

    ctx.fillStyle = bgColor
    ctx.fillRect(0, 0, canvas.width, canvas.height)
    ctx.fillStyle = fgColor

    for (let orbit = 0; orbit < 140; orbit++) {
      if (ruleset[orbit]) {
        const { x, y } = coords10x14(orbit)
        ctx.fillRect(x * cellW, y * cellH, cellW, cellH)
      }
    }
  } else {
    const cols = 32
    const rows = 16
    const cellW = canvas.width / cols
    const cellH = canvas.height / rows

    ctx.fillStyle = bgColor
    ctx.fillRect(0, 0, canvas.width, canvas.height)
    ctx.fillStyle = fgColor

    const expandedRuleset = expandC4Ruleset(ruleset, orbitLookup)

    for (let pattern = 0; pattern < 512; pattern++) {
      if (expandedRuleset[pattern]) {
        const { x, y } = coords32x16(pattern)
        ctx.fillRect(x * cellW, y * cellH, cellW, cellH)
      }
    }
  }

  const hex35 = c4RulesetToHex(ruleset)
  ruleLabelDisplay.textContent = `${ruleLabel}`
  ruleIdDisplay.textContent = `${hex35}`
}

function updateStatisticsDisplay(
  cellularAutomata: CellularAutomata,
  elements: SummaryPanelElements,
  progressBar: ReturnType<typeof createProgressBar>,
) {
  const stats = cellularAutomata.getStatistics()
  const recentStats = stats.getRecentStats(1)
  const metadata = stats.getMetadata()

  if (recentStats.length === 0) return

  const current = recentStats[0]
  const interestScore = stats.calculateInterestScore()

  if (metadata) {
    const stepCount = metadata.stepCount
    const progressPercent = Math.min(
      (stepCount / PROGRESS_BAR_STEPS) * 100,
      100,
    )
    progressBar.set(Math.round(progressPercent))
  }

  // Update simulation metrics
  if (metadata) {
    const metricsData = {
      rulesetName: metadata.rulesetName,
      rulesetHex: metadata.rulesetHex,
      seedType: metadata.seedType,
      seedPercentage: metadata.seedPercentage,
      stepCount: metadata.stepCount,
      elapsedTime: stats.getElapsedTime(),
      actualSps: stats.getActualStepsPerSecond(),
      requestedSps: metadata.requestedStepsPerSecond,
      gridSize: cellularAutomata.getGridSize(),
    }
    elements.metricsContainer.innerHTML =
      generateSimulationMetricsHTML(metricsData)
  }

  // Generate stats HTML and update the container
  const statsData = { ...current, interestScore }
  elements.statsContainer.innerHTML = generateStatsHTML(statsData)

  // Apply interest score color to the interest field
  const interestField = elements.statsContainer.querySelector(
    '[data-field="interest"]',
  )
  if (interestField) {
    interestField.className = `text-gray-900 dark:text-white font-semibold text-lg ${getInterestColorClass(interestScore)}`
  }
}

function handleCanvasClick(
  event: MouseEvent,
  canvas: HTMLCanvasElement,
  currentRuleset: C4Ruleset,
  orbitsData: C4OrbitsData,
  orbitLookup: Uint8Array,
  displayMode: DisplayMode,
) {
  const rect = canvas.getBoundingClientRect()
  const x = event.clientX - rect.left
  const y = event.clientY - rect.top

  if (displayMode === 'orbits') {
    const cols = 10
    const rows = 14
    const cellW = canvas.width / cols
    const cellH = canvas.height / rows

    const gridX = Math.floor(x / cellW)
    const gridY = Math.floor(y / cellH)
    const orbitIndex = gridY * cols + gridX

    if (orbitIndex < 0 || orbitIndex >= 140) return

    const orbit = orbitsData.orbits[orbitIndex]
    const output = currentRuleset[orbitIndex]
    const representative = orbit.representative

    const bits = []
    for (let i = 0; i < 9; i++) {
      bits.push((representative >> i) & 1)
    }

    console.log(
      `\nOrbit ${orbitIndex} (output: ${output})\nRepresentative pattern:\n${bits[0]} ${bits[1]} ${bits[2]}\n${bits[3]} ${bits[4]} ${bits[5]}     --->  ${output}\n${bits[6]} ${bits[7]} ${bits[8]}\n`,
    )
    console.log(`Stabilizer: ${orbit.stabilizer}, Size: ${orbit.size}`)
  } else {
    const cols = 32
    const rows = 16
    const cellW = canvas.width / cols
    const cellH = canvas.height / rows

    const gridX = Math.floor(x / cellW)
    const gridY = Math.floor(y / cellH)

    let patternIndex = -1
    for (let p = 0; p < 512; p++) {
      const coord = coords32x16(p)
      if (coord.x === gridX && coord.y === gridY) {
        patternIndex = p
        break
      }
    }

    if (patternIndex === -1) return

    const expandedRuleset = expandC4Ruleset(currentRuleset, orbitLookup)
    const output = expandedRuleset[patternIndex]
    const orbitId = orbitLookup[patternIndex]

    const bits = []
    for (let i = 0; i < 9; i++) {
      bits.push((patternIndex >> i) & 1)
    }

    console.log(
      `\nPattern ${patternIndex} (orbit: ${orbitId}, output: ${output})\n${bits[0]} ${bits[1]} ${bits[2]}\n${bits[3]} ${bits[4]} ${bits[5]}     --->  ${output}\n${bits[6]} ${bits[7]} ${bits[8]}\n`,
    )
  }
}

// --- Desktop Layout ---------------------------------------------------------
export async function setupDesktopLayout(
  appRoot: HTMLDivElement,
): Promise<CleanupFunction> {
  // Track all cleanup tasks
  const eventListeners: Array<{
    element: EventTarget
    event: string
    handler: EventListenerOrEventListenerObject
  }> = []
  const intervals: number[] = []

  const addEventListener = <K extends keyof HTMLElementEventMap>(
    element: EventTarget,
    event: K | string,
    handler:
      | EventListenerOrEventListenerObject
      | ((evt: HTMLElementEventMap[K]) => void),
  ) => {
    element.addEventListener(
      event as string,
      handler as EventListenerOrEventListenerObject,
    )
    eventListeners.push({
      element,
      event: event as string,
      handler: handler as EventListenerOrEventListenerObject,
    })
  }

  const setInterval = (handler: () => void, ms: number): number => {
    const id = window.setInterval(handler, ms)
    intervals.push(id)
    return id
  }

  const clearInterval = (id: number) => {
    window.clearInterval(id)
    const index = intervals.indexOf(id)
    if (index > -1) intervals.splice(index, 1)
  }

  // Create header
  const header = createHeader()
  appRoot.appendChild(header.root)

  // Create progress bar
  const progressBar = createProgressBar({
    initialValue: 0,
    buttonLabel: 'Save to Leaderboard',
  })
  const progressContainer = document.createElement('div')
  progressContainer.className =
    'w-full px-6 py-4 border-b border-gray-300 dark:border-gray-600 bg-white dark:bg-gray-900'
  const progressWrapper = document.createElement('div')
  progressWrapper.className = 'max-w-7xl mx-auto'
  progressWrapper.appendChild(progressBar.root)
  progressContainer.appendChild(progressWrapper)
  appRoot.appendChild(progressContainer)

  // Create main content
  const mainContent = document.createElement('main')
  mainContent.className =
    'flex-1 flex items-center justify-center gap-6 p-6 lg:p-12'

  const mainContainer = document.createElement('div')
  mainContainer.className =
    'flex flex-col lg:flex-row items-start justify-center gap-12 w-full max-w-7xl'

  const leftColumn = document.createElement('div')
  leftColumn.className = 'flex flex-col items-center gap-3'

  const simulationPanel = createSimulationPanel()
  const summaryPanel = createSummaryPanel()
  leftColumn.appendChild(simulationPanel.root)
  leftColumn.appendChild(summaryPanel.root)

  const rightColumn = document.createElement('div')
  rightColumn.className = 'flex flex-col items-center gap-3'

  const rulesetPanel = createRulesetPanel()
  const leaderboardPanel = createLeaderboardPanel()
  rightColumn.appendChild(rulesetPanel.root)
  rightColumn.appendChild(leaderboardPanel.root)

  mainContainer.appendChild(leftColumn)
  mainContainer.appendChild(rightColumn)
  mainContent.appendChild(mainContainer)
  appRoot.appendChild(mainContent)

  // Extract elements
  const {
    canvas: simCanvas,
    btnStep,
    btnReset,
    btnPlay,
    btnBenchmark,
    stepsPerSecondInput,
    aliveSlider,
    aliveValue,
    radioCenterSeed,
    radioRandomSeed,
    radioPatchSeed,
  } = simulationPanel.elements

  const {
    canvas: ruleCanvas,
    ruleLabel: ruleLabelDisplay,
    ruleId: ruleIdDisplay,
    btnConway,
    btnOutlier,
    btnRandomC4Ruleset,
    orbitSlider,
    orbitValue,
    radioDisplayOrbits,
    radioDisplayFull,
  } = rulesetPanel.elements

  const ctx = ruleCanvas.getContext('2d') as CanvasRenderingContext2D

  // Load orbit data
  const response = await fetch('./resources/c4-orbits.json')
  const orbitsData: C4OrbitsData = await response.json()
  const orbitLookup = buildOrbitLookup(orbitsData)

  console.log(`Loaded ${orbitsData.orbits.length} C4 orbits`)

  // Initialize cellular automata with colors
  const colors = getCurrentColors()
  const cellularAutomata = new CellularAutomata(simCanvas, {
    gridRows: GRID_ROWS,
    gridCols: GRID_COLS,
    fgColor: colors.fgColor,
    bgColor: colors.bgColor,
  })

  // Parse URL state for shareable links
  const urlState = parseURLState()
  const urlRuleset = parseURLRuleset()

  // State - declare before using in URL parameter processing
  let currentRuleset: C4Ruleset
  let initialConditionType: 'center' | 'random' | 'patch' = 'patch'
  let displayMode: DisplayMode = 'orbits'
  let statsUpdateInterval: number | null = null

  // Apply URL seed if provided
  if (urlState.seed !== undefined) {
    cellularAutomata.setSeed(urlState.seed)
    console.log('[desktop] Using seed from URL:', urlState.seed)
  }

  // Apply seedType from URL if provided (affects initial condition later)
  if (urlState.seedType) {
    initialConditionType = urlState.seedType
    console.log('[desktop] Using seed type from URL:', urlState.seedType)
    // Update radio button selection
    if (urlState.seedType === 'center') {
      radioCenterSeed.checked = true
    } else if (urlState.seedType === 'random') {
      radioRandomSeed.checked = true
    } else if (urlState.seedType === 'patch') {
      radioPatchSeed.checked = true
    }
  }

  // Apply seedPercentage from URL if provided (set slider value)
  if (urlState.seedPercentage !== undefined) {
    aliveSlider.value = urlState.seedPercentage.toString()
    aliveValue.textContent = `${urlState.seedPercentage}%`
    console.log(
      '[desktop] Using seed percentage from URL:',
      urlState.seedPercentage,
    )
  }

  // Initial render after construction (constructor no longer auto-renders)
  cellularAutomata.render()

  ctx.fillStyle = colors.bgColor
  ctx.fillRect(0, 0, ruleCanvas.width, ruleCanvas.height)

  // Functions
  function applyInitialCondition() {
    if (initialConditionType === 'center') {
      cellularAutomata.centerSeed()
    } else if (initialConditionType === 'patch') {
      cellularAutomata.patchSeed()
    } else {
      const percentage = Number.parseInt(aliveSlider.value)
      cellularAutomata.randomSeed(percentage)
    }
    // Explicit render after seeding
    cellularAutomata.render()
    updateStatisticsDisplay(
      cellularAutomata,
      summaryPanel.elements,
      progressBar,
    )
    initializeSimulationMetadata()
  }

  function initializeSimulationMetadata() {
    const stats = cellularAutomata.getStatistics()
    const stepsPerSecond = Number.parseInt(stepsPerSecondInput.value)

    let seedPercentage: number | undefined
    if (initialConditionType === 'random' || initialConditionType === 'patch') {
      seedPercentage = Number.parseInt(aliveSlider.value)
    }

    stats.initializeSimulation({
      name: `Simulation ${new Date().toLocaleTimeString()}`,
      seedType: initialConditionType,
      seedPercentage,
      rulesetName: ruleLabelDisplay.textContent || 'Unknown',
      rulesetHex: ruleIdDisplay.textContent || 'Unknown',
      startTime: Date.now(),
      requestedStepsPerSecond: cellularAutomata.isCurrentlyPlaying()
        ? stepsPerSecond
        : undefined,
    })
  }

  function generateRandomPatternRule() {
    const percentage = Number.parseInt(orbitSlider.value)
    const density = percentage / 100
    const ruleset = randomC4RulesetByDensity(density)
    currentRuleset = ruleset
    const colors = getCurrentColors()
    renderRule(
      ruleset,
      orbitLookup,
      ctx,
      ruleCanvas,
      ruleLabelDisplay,
      ruleIdDisplay,
      `Random Pattern (${percentage}% orbits)`,
      displayMode,
      colors.fgColor,
      colors.bgColor,
    )
    applyInitialCondition()
    if (cellularAutomata.isCurrentlyPlaying()) {
      cellularAutomata.pause()
      const stepsPerSecond = Number.parseInt(stepsPerSecondInput.value)
      const expanded = expandC4Ruleset(currentRuleset, orbitLookup)
      cellularAutomata.play(stepsPerSecond, expanded)
    }
  }

  // Initialize with URL ruleset if available, otherwise Conway
  if (urlRuleset) {
    currentRuleset = urlRuleset.ruleset
    renderRule(
      urlRuleset.ruleset,
      orbitLookup,
      ctx,
      ruleCanvas,
      ruleLabelDisplay,
      ruleIdDisplay,
      'Shared Rule',
      displayMode,
      colors.fgColor,
      colors.bgColor,
    )
    console.log('[desktop] Loaded rule from URL:', urlRuleset.hex)
  } else {
    const conwayRuleset = makeC4Ruleset(conwayRule, orbitLookup)
    currentRuleset = conwayRuleset
    renderRule(
      conwayRuleset,
      orbitLookup,
      ctx,
      ruleCanvas,
      ruleLabelDisplay,
      ruleIdDisplay,
      'Conway',
      displayMode,
      colors.fgColor,
      colors.bgColor,
    )
  }

  // Now apply initial condition which will also initialize simulation metadata
  applyInitialCondition()

  // Setup theme with re-render callback
  const cleanupTheme = setupTheme(header.elements.themeToggle, () => {
    const newColors = getCurrentColors()
    cellularAutomata.setColors(newColors.fgColor, newColors.bgColor)
    // Explicit render after color change
    cellularAutomata.render()
    updateStatisticsDisplay(
      cellularAutomata,
      summaryPanel.elements,
      progressBar,
    )
    renderRule(
      currentRuleset,
      orbitLookup,
      ctx,
      ruleCanvas,
      ruleLabelDisplay,
      ruleIdDisplay,
      ruleLabelDisplay.textContent || 'Loading...',
      displayMode,
      newColors.fgColor,
      newColors.bgColor,
    )
  })

  // Setup benchmark modal
  const benchmarkModal = setupBenchmarkModal(orbitLookup)
  addEventListener(btnBenchmark, 'click', () => {
    benchmarkModal.show()
  })

  // Canvas click handler
  const canvasClickHandler = (e: MouseEvent) => {
    handleCanvasClick(
      e,
      ruleCanvas,
      currentRuleset,
      orbitsData,
      orbitLookup,
      displayMode,
    )
  }
  addEventListener(ruleCanvas, 'click', canvasClickHandler)
  ruleCanvas.style.cursor = 'pointer'

  // Event Listeners
  addEventListener(btnConway, 'click', () => {
    const ruleset = makeC4Ruleset(conwayRule, orbitLookup)
    currentRuleset = ruleset
    const colors = getCurrentColors()
    renderRule(
      ruleset,
      orbitLookup,
      ctx,
      ruleCanvas,
      ruleLabelDisplay,
      ruleIdDisplay,
      'Conway',
      displayMode,
      colors.fgColor,
      colors.bgColor,
    )
    applyInitialCondition()
    if (cellularAutomata.isCurrentlyPlaying()) {
      cellularAutomata.pause()
      const stepsPerSecond = Number.parseInt(stepsPerSecondInput.value)
      const expanded = expandC4Ruleset(currentRuleset, orbitLookup)
      cellularAutomata.play(stepsPerSecond, expanded)
    }
  })

  addEventListener(btnOutlier, 'click', () => {
    const ruleset = makeC4Ruleset(outlierRule, orbitLookup)
    currentRuleset = ruleset
    const colors = getCurrentColors()
    renderRule(
      ruleset,
      orbitLookup,
      ctx,
      ruleCanvas,
      ruleLabelDisplay,
      ruleIdDisplay,
      'Outlier',
      displayMode,
      colors.fgColor,
      colors.bgColor,
    )
    applyInitialCondition()
    if (cellularAutomata.isCurrentlyPlaying()) {
      cellularAutomata.pause()
      const stepsPerSecond = Number.parseInt(stepsPerSecondInput.value)
      const expanded = expandC4Ruleset(currentRuleset, orbitLookup)
      cellularAutomata.play(stepsPerSecond, expanded)
    }
  })

  addEventListener(btnRandomC4Ruleset, 'click', () => {
    generateRandomPatternRule()
  })

  addEventListener(orbitSlider, 'input', () => {
    orbitValue.textContent = `${orbitSlider.value}%`
    generateRandomPatternRule()
  })

  radioDisplayOrbits.checked = true
  addEventListener(radioDisplayOrbits, 'change', () => {
    if (radioDisplayOrbits.checked) {
      displayMode = 'orbits'
      const colors = getCurrentColors()
      renderRule(
        currentRuleset,
        orbitLookup,
        ctx,
        ruleCanvas,
        ruleLabelDisplay,
        ruleIdDisplay,
        ruleLabelDisplay.textContent || 'Loading...',
        displayMode,
        colors.fgColor,
        colors.bgColor,
      )
    }
  })

  addEventListener(radioDisplayFull, 'change', () => {
    if (radioDisplayFull.checked) {
      displayMode = 'full'
      const colors = getCurrentColors()
      renderRule(
        currentRuleset,
        orbitLookup,
        ctx,
        ruleCanvas,
        ruleLabelDisplay,
        ruleIdDisplay,
        ruleLabelDisplay.textContent || 'Loading...',
        displayMode,
        colors.fgColor,
        colors.bgColor,
      )
    }
  })

  addEventListener(radioCenterSeed, 'change', () => {
    if (radioCenterSeed.checked) {
      initialConditionType = 'center'
      applyInitialCondition()
    }
  })

  addEventListener(radioRandomSeed, 'change', () => {
    if (radioRandomSeed.checked) {
      initialConditionType = 'random'
      applyInitialCondition()
    }
  })

  addEventListener(radioPatchSeed, 'change', () => {
    if (radioPatchSeed.checked) {
      initialConditionType = 'patch'
      applyInitialCondition()
    }
  })

  addEventListener(btnStep, 'click', () => {
    if (cellularAutomata.isCurrentlyPlaying()) {
      cellularAutomata.pause()
      btnPlay.textContent = 'Play'
      if (statsUpdateInterval !== null) {
        clearInterval(statsUpdateInterval)
        statsUpdateInterval = null
      }
    }
    const expanded = expandC4Ruleset(currentRuleset, orbitLookup)
    cellularAutomata.step(expanded)
    updateStatisticsDisplay(
      cellularAutomata,
      summaryPanel.elements,
      progressBar,
    )
  })

  addEventListener(btnReset, 'click', () => {
    applyInitialCondition()
  })

  addEventListener(btnPlay, 'click', () => {
    if (cellularAutomata.isCurrentlyPlaying()) {
      cellularAutomata.pause()
      btnPlay.textContent = 'Play'
      if (statsUpdateInterval !== null) {
        clearInterval(statsUpdateInterval)
        statsUpdateInterval = null
      }
    } else {
      const stepsPerSecond = Number.parseInt(stepsPerSecondInput.value)
      const expanded = expandC4Ruleset(currentRuleset, orbitLookup)
      cellularAutomata.play(stepsPerSecond, expanded)
      btnPlay.textContent = 'Pause'

      const stats = cellularAutomata.getStatistics()
      const metadata = stats.getMetadata()
      if (metadata) {
        metadata.requestedStepsPerSecond = stepsPerSecond
      }

      statsUpdateInterval = setInterval(() => {
        updateStatisticsDisplay(
          cellularAutomata,
          summaryPanel.elements,
          progressBar,
        )
      }, 100)
    }
  })

  addEventListener(stepsPerSecondInput, 'change', () => {
    if (cellularAutomata.isCurrentlyPlaying()) {
      cellularAutomata.pause()
      if (statsUpdateInterval !== null) {
        clearInterval(statsUpdateInterval)
      }
      const stepsPerSecond = Number.parseInt(stepsPerSecondInput.value)
      const expanded = expandC4Ruleset(currentRuleset, orbitLookup)
      cellularAutomata.play(stepsPerSecond, expanded)

      const stats = cellularAutomata.getStatistics()
      const metadata = stats.getMetadata()
      if (metadata) {
        metadata.requestedStepsPerSecond = stepsPerSecond
      }

      statsUpdateInterval = setInterval(() => {
        updateStatisticsDisplay(
          cellularAutomata,
          summaryPanel.elements,
          progressBar,
        )
      }, 100)
    }
  })

  addEventListener(aliveSlider, 'input', () => {
    aliveValue.textContent = `${aliveSlider.value}%`
    if (initialConditionType === 'random' || initialConditionType === 'patch') {
      applyInitialCondition()
    }
  })

  // Save button click handler
  if (progressBar.elements.saveButton) {
    addEventListener(progressBar.elements.saveButton, 'click', () => {
      // --- Gather statistics ---
      const stats = cellularAutomata.getStatistics()
      const metadata = stats.getMetadata()
      const recent = stats.getRecentStats(1)[0] ?? {
        population: 0,
        activity: 0,
        populationChange: 0,
        entropy2x2: 0,
        entropy4x4: 0,
        entropy8x8: 0,
        entityCount: 0,
        entityChange: 0,
        totalEntitiesEverSeen: 0,
        uniquePatterns: 0,
        entitiesAlive: 0,
        entitiesDied: 0,
      }

      // Always compute fresh hex from current ruleset to avoid placeholder text
      const rulesetHex = c4RulesetToHex(currentRuleset)
      const rulesetName = ruleLabelDisplay.textContent || 'Unknown'

      const interestScore = stats.calculateInterestScore()
      const watchedWallMs = stats.getElapsedTime()
      const actualSps = stats.getActualStepsPerSecond()
      const stepCount = metadata?.stepCount ?? 0

      const runPayload: Omit<RunSubmission, 'userId' | 'userLabel'> = {
        rulesetName,
        rulesetHex,
        seed: cellularAutomata.getSeed(),
        seedType: (metadata?.seedType ?? 'patch') as
          | 'center'
          | 'random'
          | 'patch',
        seedPercentage: metadata?.seedPercentage,
        stepCount,
        watchedSteps: stepCount,
        watchedWallMs,
        gridSize: cellularAutomata.getGridSize(),
        progress_bar_steps: PROGRESS_BAR_STEPS,
        requestedSps: metadata?.requestedStepsPerSecond,
        actualSps,
        population: recent.population,
        activity: recent.activity,
        populationChange: recent.populationChange,
        entropy2x2: recent.entropy2x2,
        entropy4x4: recent.entropy4x4,
        entropy8x8: recent.entropy8x8,
        entityCount: recent.entityCount,
        entityChange: recent.entityChange,
        totalEntitiesEverSeen: recent.totalEntitiesEverSeen,
        uniquePatterns: recent.uniquePatterns,
        entitiesAlive: recent.entitiesAlive,
        entitiesDied: recent.entitiesDied,
        interestScore,
        simVersion: 'v0.1.0',
        engineCommit: undefined,
        extraScores: undefined,
      }

      // --- Fire and forget background save ---
      setTimeout(() => saveRun(runPayload))
    })
  }

  // Auto-start simulation
  btnPlay.click()

  // Return cleanup function
  return () => {
    if (cellularAutomata.isCurrentlyPlaying()) {
      cellularAutomata.pause()
    }
    if (statsUpdateInterval !== null) {
      clearInterval(statsUpdateInterval)
    }
    for (const id of intervals) {
      window.clearInterval(id)
    }
    for (const { element, event, handler } of eventListeners) {
      element.removeEventListener(event, handler)
    }
    cleanupTheme()
    benchmarkModal.cleanup()
    console.log('Desktop layout cleaned up')
  }
}<|MERGE_RESOLUTION|>--- conflicted
+++ resolved
@@ -13,11 +13,8 @@
   randomC4RulesetByDensity,
 } from '../utils.ts'
 
-<<<<<<< HEAD
+import { parseURLRuleset, parseURLState } from '../urlState.ts'
 import { setupBenchmarkModal } from './benchmark.ts'
-=======
-import { parseURLRuleset, parseURLState } from '../urlState.ts'
->>>>>>> f0f14d9e
 import { createHeader, setupTheme } from './desktopHeader.ts'
 import { createLeaderboardPanel } from './leaderboard.ts'
 import { createProgressBar } from './progressBar.ts'
